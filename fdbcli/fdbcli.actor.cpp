--- conflicted
+++ resolved
@@ -2553,13 +2553,12 @@
 	}
 }
 
-<<<<<<< HEAD
 #ifdef FDBCLI_RW
 constexpr bool defaultWriteMode = true;
 #else
 constexpr bool defaultWriteMode = false;
 #endif
-=======
+
 ACTOR Future<Void> addInterface( std::map<Key,std::pair<Value,ClientLeaderRegInterface>>* address_interface, Reference<FlowLock> connectLock, KeyValue kv) {
 	wait(connectLock->take());
 	state FlowLock::Releaser releaser(*connectLock);
@@ -2580,7 +2579,6 @@
 	}
 	return Void();
 }
->>>>>>> 3f9ff9b2
 
 ACTOR Future<int> cli(CLIOptions opt, LineNoise* plinenoise) {
 	state LineNoise& linenoise = *plinenoise;
