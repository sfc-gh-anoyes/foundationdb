--- conflicted
+++ resolved
@@ -707,13 +707,9 @@
 	}
 };
 
-<<<<<<< HEAD
 using RangeResult = Standalone<RangeResultRef>;
 
 template<>
-=======
-template <>
->>>>>>> 652c5c4e
 struct Traceable<RangeResultRef> : std::true_type {
 	static std::string toString(const RangeResultRef& value) {
 		return Traceable<VectorRef<KeyValueRef>>::toString(value);
