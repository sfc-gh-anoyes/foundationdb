--- conflicted
+++ resolved
@@ -2271,11 +2271,7 @@
 			startRole(Role::CLUSTER_CONTROLLER, cci.id(), UID());
 			inRole = true;
 
-<<<<<<< HEAD
-			wait( clusterControllerCore( cci, leaderFail, coordinators ) );
-=======
-			Void _ = wait( clusterControllerCore( cci, leaderFail, coordinators, locality ) );
->>>>>>> 9de55f36
+			wait( clusterControllerCore( cci, leaderFail, coordinators, locality ) );
 		} catch(Error& e) {
 			if (inRole)
 				endRole(Role::CLUSTER_CONTROLLER, cci.id(), "Error", e.code() == error_code_actor_cancelled || e.code() == error_code_coordinators_changed, e);
@@ -2286,22 +2282,13 @@
 	}
 }
 
-<<<<<<< HEAD
-ACTOR Future<Void> clusterController( Reference<ClusterConnectionFile> connFile, Reference<AsyncVar<Optional<ClusterControllerFullInterface>>> currentCC, Reference<AsyncVar<ClusterControllerPriorityInfo>> asyncPriorityInfo, Future<Void> recoveredDiskFiles ) {
+ACTOR Future<Void> clusterController( Reference<ClusterConnectionFile> connFile, Reference<AsyncVar<Optional<ClusterControllerFullInterface>>> currentCC, Reference<AsyncVar<ClusterControllerPriorityInfo>> asyncPriorityInfo, Future<Void> recoveredDiskFiles, LocalityData locality ) {
 	wait(recoveredDiskFiles);
-=======
-ACTOR Future<Void> clusterController( Reference<ClusterConnectionFile> connFile, Reference<AsyncVar<Optional<ClusterControllerFullInterface>>> currentCC, Reference<AsyncVar<ClusterControllerPriorityInfo>> asyncPriorityInfo, Future<Void> recoveredDiskFiles, LocalityData locality ) {
-	Void _ = wait(recoveredDiskFiles);
->>>>>>> 9de55f36
 	state bool hasConnected = false;
 	loop {
 		try {
 			ServerCoordinators coordinators( connFile );
-<<<<<<< HEAD
-			wait( clusterController( coordinators, currentCC, hasConnected, asyncPriorityInfo ) );
-=======
-			Void _ = wait( clusterController( coordinators, currentCC, hasConnected, asyncPriorityInfo, locality ) );
->>>>>>> 9de55f36
+			wait( clusterController( coordinators, currentCC, hasConnected, asyncPriorityInfo, locality ) );
 		} catch( Error &e ) {
 			if( e.code() != error_code_coordinators_changed )
 				throw; // Expected to terminate fdbserver
