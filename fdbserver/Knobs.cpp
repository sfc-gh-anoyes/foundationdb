/*
 * Knobs.cpp
 *
 * This source file is part of the FoundationDB open source project
 *
 * Copyright 2013-2018 Apple Inc. and the FoundationDB project authors
 * 
 * Licensed under the Apache License, Version 2.0 (the "License");
 * you may not use this file except in compliance with the License.
 * You may obtain a copy of the License at
 * 
 *     http://www.apache.org/licenses/LICENSE-2.0
 * 
 * Unless required by applicable law or agreed to in writing, software
 * distributed under the License is distributed on an "AS IS" BASIS,
 * WITHOUT WARRANTIES OR CONDITIONS OF ANY KIND, either express or implied.
 * See the License for the specific language governing permissions and
 * limitations under the License.
 */

#include "Knobs.h"
#include "fdbrpc/Locality.h"

ServerKnobs const* SERVER_KNOBS = new ServerKnobs();

#define init( knob, value ) initKnob( knob, value, #knob )

ServerKnobs::ServerKnobs(bool randomize, ClientKnobs* clientKnobs) {
	// TLogs
	init( TLOG_TIMEOUT,                                          0.4 ); //cannot buggify because of availability
	init( RECOVERY_TLOG_SMART_QUORUM_DELAY,                     0.25 ); if( randomize && BUGGIFY ) RECOVERY_TLOG_SMART_QUORUM_DELAY = 0.0; // smaller might be better for bug amplification
	init( TLOG_STORAGE_MIN_UPDATE_INTERVAL,                      0.5 );
	init( BUGGIFY_TLOG_STORAGE_MIN_UPDATE_INTERVAL,               30 );
	init( UNFLUSHED_DATA_RATIO,                                 0.05 ); if( randomize && BUGGIFY ) UNFLUSHED_DATA_RATIO = 0.0;
	init( DESIRED_TOTAL_BYTES,                                150000 ); if( randomize && BUGGIFY ) DESIRED_TOTAL_BYTES = 10000;
	init( MAXIMUM_PEEK_BYTES,                                   10e6 );
	init( APPLY_MUTATION_BYTES,                                  1e6 );
	init( RECOVERY_DATA_BYTE_LIMIT,                           100000 );
	init( BUGGIFY_RECOVERY_DATA_LIMIT,                          1000 );
	init( LONG_TLOG_COMMIT_TIME,                                0.25 ); //cannot buggify because of recovery time
	init( LARGE_TLOG_COMMIT_BYTES,                             4<<20 );
	init( BUGGIFY_RECOVER_MEMORY_LIMIT,                          1e6 );
	init( BUGGIFY_WORKER_REMOVED_MAX_LAG,                         30 );
	init( UPDATE_STORAGE_BYTE_LIMIT,                             1e6 );
	init( TLOG_PEEK_DELAY,                                   0.00005 );
	init( LEGACY_TLOG_UPGRADE_ENTRIES_PER_VERSION,               100 );
	init( VERSION_MESSAGES_OVERHEAD_FACTOR_1024THS,             1072 ); // Based on a naive interpretation of the gcc version of std::deque, we would expect this to be 16 bytes overhead per 512 bytes data. In practice, it seems to be 24 bytes overhead per 512.
	init( LOG_SYSTEM_PUSHED_DATA_BLOCK_SIZE,                     1e5 );
	init( MAX_MESSAGE_SIZE,            std::max<int>(LOG_SYSTEM_PUSHED_DATA_BLOCK_SIZE, 1e5 + 2e4 + 1) + 8 ); // VALUE_SIZE_LIMIT + SYSTEM_KEY_SIZE_LIMIT + 9 bytes (4 bytes for length, 4 bytes for sequence number, and 1 byte for mutation type)
	init( TLOG_MESSAGE_BLOCK_BYTES,                             10e6 );
	init( TLOG_MESSAGE_BLOCK_OVERHEAD_FACTOR,      double(TLOG_MESSAGE_BLOCK_BYTES) / (TLOG_MESSAGE_BLOCK_BYTES - MAX_MESSAGE_SIZE) ); //1.0121466709838096006362758832473
	init( PEEK_TRACKER_EXPIRATION_TIME,                          600 ); if( randomize && BUGGIFY ) PEEK_TRACKER_EXPIRATION_TIME = g_random->coinflip() ? 0.1 : 60;
	init( PARALLEL_GET_MORE_REQUESTS,                             32 ); if( randomize && BUGGIFY ) PARALLEL_GET_MORE_REQUESTS = 2;
	init( MAX_QUEUE_COMMIT_BYTES,                               15e6 ); if( randomize && BUGGIFY ) MAX_QUEUE_COMMIT_BYTES = 5000;

	// Versions
	init( MAX_VERSIONS_IN_FLIGHT,                          100000000 );
	init( VERSIONS_PER_SECOND,                               1000000 );
	init( MAX_READ_TRANSACTION_LIFE_VERSIONS,      5 * VERSIONS_PER_SECOND ); if (randomize && BUGGIFY) MAX_READ_TRANSACTION_LIFE_VERSIONS=std::max<int>(1, 0.1 * VERSIONS_PER_SECOND); else if( randomize && BUGGIFY ) MAX_READ_TRANSACTION_LIFE_VERSIONS = 10 * VERSIONS_PER_SECOND;
	init( MAX_WRITE_TRANSACTION_LIFE_VERSIONS,     5 * VERSIONS_PER_SECOND ); if (randomize && BUGGIFY) MAX_WRITE_TRANSACTION_LIFE_VERSIONS=std::max<int>(1, 1 * VERSIONS_PER_SECOND);
	init( MAX_COMMIT_BATCH_INTERVAL,                             0.5 ); if( randomize && BUGGIFY ) MAX_COMMIT_BATCH_INTERVAL = 2.0; // Each master proxy generates a CommitTransactionBatchRequest at least this often, so that versions always advance smoothly
	MAX_COMMIT_BATCH_INTERVAL = std::min(MAX_COMMIT_BATCH_INTERVAL, MAX_READ_TRANSACTION_LIFE_VERSIONS/double(2*VERSIONS_PER_SECOND)); // Ensure that the proxy commits 2 times every MAX_READ_TRANSACTION_LIFE_VERSIONS, otherwise the master will not give out versions fast enough

	// Data distribution queue
	init( HEALTH_POLL_TIME,                                      1.0 );
	init( BEST_TEAM_STUCK_DELAY,                                 1.0 );
	init( BG_DD_POLLING_INTERVAL,                               10.0 );
	init( DD_QUEUE_LOGGING_INTERVAL,                             5.0 );
	init( RELOCATION_PARALLELISM_PER_SOURCE_SERVER,                4 ); if( randomize && BUGGIFY ) RELOCATION_PARALLELISM_PER_SOURCE_SERVER = 1;
	init( DD_QUEUE_MAX_KEY_SERVERS,                              100 ); if( randomize && BUGGIFY ) DD_QUEUE_MAX_KEY_SERVERS = 1;
	init( DD_REBALANCE_PARALLELISM,                               50 );
	init( DD_REBALANCE_RESET_AMOUNT,                              30 );
	init( BG_DD_MAX_WAIT,                                      120.0 );
	init( BG_DD_MIN_WAIT,                                        0.1 );
	init( BG_DD_INCREASE_RATE,                                  1.10 );
	init( BG_DD_DECREASE_RATE,                                  1.02 );
	init( BG_DD_SATURATION_DELAY,                                1.0 );
	init( INFLIGHT_PENALTY_HEALTHY,                              1.0 );
	init( INFLIGHT_PENALTY_UNHEALTHY,                           10.0 );
	init( INFLIGHT_PENALTY_ONE_LEFT,                          1000.0 );

	// Data distribution
	init( RETRY_RELOCATESHARD_DELAY,                             0.1 );
	init( DATA_DISTRIBUTION_FAILURE_REACTION_TIME,              10.0 ); if( randomize && BUGGIFY ) DATA_DISTRIBUTION_FAILURE_REACTION_TIME = 1.0;
	bool buggifySmallShards = randomize && BUGGIFY;
	init( MIN_SHARD_BYTES,                                    200000 ); if( buggifySmallShards ) MIN_SHARD_BYTES = 40000; //FIXME: data distribution tracker (specifically StorageMetrics) relies on this number being larger than the maximum size of a key value pair
	init( SHARD_BYTES_RATIO,                                       4 );
	init( SHARD_BYTES_PER_SQRT_BYTES,                             45 ); if( buggifySmallShards ) SHARD_BYTES_PER_SQRT_BYTES = 0;//Approximately 10000 bytes per shard
	init( MAX_SHARD_BYTES,                                 500000000 );
	init( KEY_SERVER_SHARD_BYTES,                          500000000 );
	bool buggifySmallBandwidthSplit = randomize && BUGGIFY;
	init( SHARD_MAX_BYTES_PER_KSEC,                 1LL*1000000*1000 ); if( buggifySmallBandwidthSplit ) SHARD_MAX_BYTES_PER_KSEC = 10LL*1000*1000;
	/* 10*1MB/sec * 1000sec/ksec
		Shards with more than this bandwidth will be split immediately.
		For a large shard (100MB), splitting it costs ~100MB of work or about 10MB/sec over a 10 sec sampling window.
		If the sampling window is too much longer, the MVCC window will fill up while we wait.
		If SHARD_MAX_BYTES_PER_KSEC is too much lower, we could do a lot of data movement work in response to a small impulse of bandwidth.
		If SHARD_MAX_BYTES_PER_KSEC is too high relative to the I/O bandwidth of a given server, a workload can remain concentrated on a single
		team indefinitely, limiting performance.
		*/

	init( SHARD_MIN_BYTES_PER_KSEC,                100 * 1000 * 1000 ); if( buggifySmallBandwidthSplit ) SHARD_MIN_BYTES_PER_KSEC = 200*1*1000;
	/* 200*1KB/sec * 1000sec/ksec
		Shards with more than this bandwidth will not be merged.
		Obviously this needs to be significantly less than SHARD_MAX_BYTES_PER_KSEC, else we will repeatedly merge and split.
		It should probably be significantly less than SHARD_SPLIT_BYTES_PER_KSEC, else we will merge right after splitting.

		The number of extra shards in the database because of bandwidth splitting can't be more than about W/SHARD_MIN_BYTES_PER_KSEC, where
		W is the maximum bandwidth of the entire database in bytes/ksec.  For 250MB/sec write bandwidth, (250MB/sec)/(200KB/sec) = 1250 extra
		shards.

		The bandwidth sample maintained by the storage server needs to be accurate enough to reliably measure this minimum bandwidth.  See
		BANDWIDTH_UNITS_PER_SAMPLE.  If this number is too low, the storage server needs to spend more memory and time on sampling.
		*/

	init( SHARD_SPLIT_BYTES_PER_KSEC,              250 * 1000 * 1000 ); if( buggifySmallBandwidthSplit ) SHARD_SPLIT_BYTES_PER_KSEC = 50 * 1000 * 1000;
	/* 500*1KB/sec * 1000sec/ksec
		When splitting a shard, it is split into pieces with less than this bandwidth.
		Obviously this should be less than half of SHARD_MAX_BYTES_PER_KSEC.

		Smaller values mean that high bandwidth shards are split into more pieces, more quickly utilizing large numbers of servers to handle the
		bandwidth.

		Too many pieces (too small a value) may stress data movement mechanisms (see e.g. RELOCATION_PARALLELISM_PER_SOURCE_SERVER).

		If this value is too small relative to SHARD_MIN_BYTES_PER_KSEC immediate merging work will be generated.
		*/

	init( STORAGE_METRIC_TIMEOUT,                              600.0 ); if( randomize && BUGGIFY ) STORAGE_METRIC_TIMEOUT = g_random->coinflip() ? 10.0 : 60.0;
	init( METRIC_DELAY,                                          0.1 ); if( randomize && BUGGIFY ) METRIC_DELAY = 1.0;
	init( ALL_DATA_REMOVED_DELAY,                                1.0 );
	init( INITIAL_FAILURE_REACTION_DELAY,                       30.0 ); if( randomize && BUGGIFY ) INITIAL_FAILURE_REACTION_DELAY = 0.0;
	init( LOG_ON_COMPLETION_DELAY,         DD_QUEUE_LOGGING_INTERVAL );
	init( BEST_TEAM_MAX_TEAM_TRIES,                               10 );
	init( BEST_TEAM_OPTION_COUNT,                                  4 );
	init( BEST_OF_AMT,                                             4 );
	init( SERVER_LIST_DELAY,                                     1.0 );
	init( RECRUITMENT_IDLE_DELAY,                                1.0 );
	init( STORAGE_RECRUITMENT_DELAY,                             0.5 );
	init( DATA_DISTRIBUTION_LOGGING_INTERVAL,                    5.0 );
	init( DD_ENABLED_CHECK_DELAY,                                1.0 );
	init( DD_MERGE_COALESCE_DELAY,                             120.0 ); if( randomize && BUGGIFY ) DD_MERGE_COALESCE_DELAY = 0.001;
	init( STORAGE_METRICS_POLLING_DELAY,                         2.0 ); if( randomize && BUGGIFY ) STORAGE_METRICS_POLLING_DELAY = 15.0;
	init( STORAGE_METRICS_RANDOM_DELAY,                          0.2 );
	init( FREE_SPACE_RATIO_CUTOFF,                               0.1 );
	init( FREE_SPACE_RATIO_DD_CUTOFF,                            0.2 );
	init( DESIRED_TEAMS_PER_SERVER,                                5 ); if( randomize && BUGGIFY ) DESIRED_TEAMS_PER_SERVER = 1;
	init( DD_SHARD_SIZE_GRANULARITY,                         5000000 );
	init( DD_SHARD_SIZE_GRANULARITY_SIM,                      500000 ); if( randomize && BUGGIFY ) DD_SHARD_SIZE_GRANULARITY_SIM = 0;
	init( DD_MOVE_KEYS_PARALLELISM,                               20 ); if( randomize && BUGGIFY ) DD_MOVE_KEYS_PARALLELISM = 1;
	init( DD_MERGE_LIMIT,                                       2000 ); if( randomize && BUGGIFY ) DD_MERGE_LIMIT = 2;
	init( DD_SHARD_METRICS_TIMEOUT,                             60.0 ); if( randomize && BUGGIFY ) DD_SHARD_METRICS_TIMEOUT = 0.1;
	init( DD_LOCATION_CACHE_SIZE,                            2000000 ); if( randomize && BUGGIFY ) DD_LOCATION_CACHE_SIZE = 3;
	init( MOVEKEYS_LOCK_POLLING_DELAY,                           5.0 );
	init( DEBOUNCE_RECRUITING_DELAY,                             5.0 );

	// KeyValueStore SQLITE
	init( CLEAR_BUFFER_SIZE,                                   20000 );
	init( READ_VALUE_TIME_ESTIMATE,                           .00005 );
	init( READ_RANGE_TIME_ESTIMATE,                           .00005 );
	init( SET_TIME_ESTIMATE,                                  .00005 );
	init( CLEAR_TIME_ESTIMATE,                                .00005 );
	init( COMMIT_TIME_ESTIMATE,                                 .005 );
	init( CHECK_FREE_PAGE_AMOUNT,                                100 ); if( randomize && BUGGIFY ) CHECK_FREE_PAGE_AMOUNT = 5;
	init( DISK_METRIC_LOGGING_INTERVAL,                          5.0 );
	init( SOFT_HEAP_LIMIT,                                     300e6 );

	init( SQLITE_PAGE_SCAN_ERROR_LIMIT,                        10000 );
	init( SQLITE_BTREE_PAGE_USABLE,                          4096 - 8);  // pageSize - reserveSize for page checksum

	// Maximum and minimum cell payload bytes allowed on primary page as calculated in SQLite.
	// These formulas are copied from SQLite, using its hardcoded constants, so if you are
	// changing this you should also be changing SQLite.
	init( SQLITE_BTREE_CELL_MAX_LOCAL,  (SQLITE_BTREE_PAGE_USABLE - 12) * 64/255 - 23 );
	init( SQLITE_BTREE_CELL_MIN_LOCAL,  (SQLITE_BTREE_PAGE_USABLE - 12) * 32/255 - 23 );

	// Maximum FDB fragment key and value bytes that can fit in a primary btree page
	init( SQLITE_FRAGMENT_PRIMARY_PAGE_USABLE,
					SQLITE_BTREE_CELL_MAX_LOCAL
					 - 1 // vdbeRecord header length size
					 - 2 // max key length size
					 - 4 // max index length size
					 - 2 // max value fragment length size
	);

	// Maximum FDB fragment value bytes in an overflow page
	init( SQLITE_FRAGMENT_OVERFLOW_PAGE_USABLE,
					SQLITE_BTREE_PAGE_USABLE
					 - 4 // next pageNumber size
	);
	init( SQLITE_FRAGMENT_MIN_SAVINGS,                          0.20 );

	// KeyValueStoreSqlite spring cleaning
	init( CLEANING_INTERVAL,                                     1.0 );
	init( SPRING_CLEANING_TIME_ESTIMATE,                        .010 );
	init( SPRING_CLEANING_VACUUMS_PER_LAZY_DELETE_PAGE,          0.0 ); if( randomize && BUGGIFY ) SPRING_CLEANING_VACUUMS_PER_LAZY_DELETE_PAGE = g_random->coinflip() ? 1e9 : g_random->random01() * 5;
	init( SPRING_CLEANING_MIN_LAZY_DELETE_PAGES,                   0 ); if( randomize && BUGGIFY ) SPRING_CLEANING_MIN_LAZY_DELETE_PAGES = g_random->randomInt(1, 100);
	init( SPRING_CLEANING_MAX_LAZY_DELETE_PAGES,                 1e9 ); if( randomize && BUGGIFY ) SPRING_CLEANING_MAX_LAZY_DELETE_PAGES = g_random->coinflip() ? 0 : g_random->randomInt(1, 1e4);
	init( SPRING_CLEANING_LAZY_DELETE_BATCH_SIZE,                100 ); if( randomize && BUGGIFY ) SPRING_CLEANING_LAZY_DELETE_BATCH_SIZE = g_random->randomInt(1, 1000);
	init( SPRING_CLEANING_MIN_VACUUM_PAGES,                        1 ); if( randomize && BUGGIFY ) SPRING_CLEANING_MIN_VACUUM_PAGES = g_random->randomInt(0, 100);
	init( SPRING_CLEANING_MAX_VACUUM_PAGES,                      1e9 ); if( randomize && BUGGIFY ) SPRING_CLEANING_MAX_VACUUM_PAGES = g_random->coinflip() ? 0 : g_random->randomInt(1, 1e4);

	// Leader election
	bool longLeaderElection = randomize && BUGGIFY;
	init( CANDIDATE_MIN_DELAY,                                  0.05 );
	init( CANDIDATE_MAX_DELAY,                                   1.0 );
	init( CANDIDATE_GROWTH_RATE,                                 1.2 );
	init( POLLING_FREQUENCY,                                     1.0 ); if( longLeaderElection ) POLLING_FREQUENCY = 8.0;
	init( HEARTBEAT_FREQUENCY,                                  0.25 ); if( longLeaderElection ) HEARTBEAT_FREQUENCY = 1.0;

	// Master Proxy
	init( START_TRANSACTION_BATCH_INTERVAL_MIN,                 1e-6 );
	init( START_TRANSACTION_BATCH_INTERVAL_MAX,                0.010 );
	init( START_TRANSACTION_BATCH_INTERVAL_LATENCY_FRACTION,     0.5 );
	init( START_TRANSACTION_BATCH_INTERVAL_SMOOTHER_ALPHA,       0.1 );
	init( START_TRANSACTION_BATCH_QUEUE_CHECK_INTERVAL,        0.001 );
	init( START_TRANSACTION_MAX_TRANSACTIONS_TO_START,         10000 );
	init( START_TRANSACTION_MAX_BUDGET_SIZE,                      20 ); // Currently set to match CLIENT_KNOBS->MAX_BATCH_SIZE

	init( COMMIT_TRANSACTION_BATCH_INTERVAL_FROM_IDLE,         0.0005 ); if( randomize && BUGGIFY ) COMMIT_TRANSACTION_BATCH_INTERVAL_FROM_IDLE = 0.005;
	init( COMMIT_TRANSACTION_BATCH_INTERVAL_MIN,                0.001 ); if( randomize && BUGGIFY ) COMMIT_TRANSACTION_BATCH_INTERVAL_MIN = 0.1;
	init( COMMIT_TRANSACTION_BATCH_INTERVAL_MAX,                0.020 );
	init( COMMIT_TRANSACTION_BATCH_INTERVAL_LATENCY_FRACTION,     0.1 );
	init( COMMIT_TRANSACTION_BATCH_INTERVAL_SMOOTHER_ALPHA,       0.1 );
	init( COMMIT_TRANSACTION_BATCH_COUNT_MAX,                   32768 ); if( randomize && BUGGIFY ) COMMIT_TRANSACTION_BATCH_COUNT_MAX = 1000; // Do NOT increase this number beyond 32768, as CommitIds only budget 2 bytes for storing transaction id within each batch

	// these settings disable batch bytes scaling.  Try COMMIT_TRANSACTION_BATCH_BYTES_MAX=1e6, COMMIT_TRANSACTION_BATCH_BYTES_SCALE_BASE=50000, COMMIT_TRANSACTION_BATCH_BYTES_SCALE_POWER=0.5?
	init( COMMIT_TRANSACTION_BATCH_BYTES_MIN,                  100000 );
	init( COMMIT_TRANSACTION_BATCH_BYTES_MAX,                  100000 ); if( randomize && BUGGIFY ) { COMMIT_TRANSACTION_BATCH_BYTES_MIN = COMMIT_TRANSACTION_BATCH_BYTES_MAX = 1000000; }
	init( COMMIT_TRANSACTION_BATCH_BYTES_SCALE_BASE,           100000 );
	init( COMMIT_TRANSACTION_BATCH_BYTES_SCALE_POWER,             0.0 );

	init( TRANSACTION_BUDGET_TIME,							   0.050 ); if( randomize && BUGGIFY ) TRANSACTION_BUDGET_TIME = 0.0;
	init( RESOLVER_COALESCE_TIME,                                1.0 );
	init( BUGGIFIED_ROW_LIMIT,                  APPLY_MUTATION_BYTES ); if( randomize && BUGGIFY ) BUGGIFIED_ROW_LIMIT = g_random->randomInt(3, 30);
	init( PROXY_SPIN_DELAY,                                     0.01 );

	// Master Server
	init( MASTER_LOGGING_DELAY,                                  1.0 );
	// masterCommitter() in the master server will allow lower priority tasks (e.g. DataDistibution)
	//  by delay()ing for this amount of time between accepted batches of TransactionRequests.
	init( COMMIT_SLEEP_TIME,								  0.0001 ); if( randomize && BUGGIFY ) COMMIT_SLEEP_TIME = 0;
	init( MIN_BALANCE_TIME,                                      0.2 );
	init( MIN_BALANCE_DIFFERENCE,                              10000 );
	init( SECONDS_BEFORE_NO_FAILURE_DELAY,                  8 * 3600 );
	init( MAX_TXS_SEND_MEMORY,                                   1e7 ); if( randomize && BUGGIFY ) MAX_TXS_SEND_MEMORY = 1e5;

	// Resolver
	init( SAMPLE_OFFSET_PER_KEY,                                 100 );
	init( SAMPLE_EXPIRATION_TIME,                                1.0 );
	init( SAMPLE_POLL_TIME,                                      0.1 );
	init( RESOLVER_STATE_MEMORY_LIMIT,                           1e6 );
	init( LAST_LIMITED_RATIO,                                    0.6 );

	//Cluster Controller
	init( MASTER_FAILURE_REACTION_TIME,                          0.4 ); if( randomize && BUGGIFY ) MASTER_FAILURE_REACTION_TIME = 10.0;
	init( MASTER_FAILURE_SLOPE_DURING_RECOVERY,                  0.1 );
	init( WORKER_COORDINATION_PING_DELAY,                         60 );
	init( SIM_SHUTDOWN_TIMEOUT,                                   10 );
	init( SHUTDOWN_TIMEOUT,                                      600 ); if( randomize && BUGGIFY ) SHUTDOWN_TIMEOUT = 60.0;
	init( MASTER_SPIN_DELAY,                                     1.0 ); if( randomize && BUGGIFY ) MASTER_SPIN_DELAY = 10.0;
	init( WAIT_FOR_GOOD_RECRUITMENT_DELAY,                       0.1 );
	init( ATTEMPT_RECRUITMENT_DELAY,                           0.035 );
	init( WORKER_FAILURE_TIME,                                   1.0 ); if( randomize && BUGGIFY ) WORKER_FAILURE_TIME = 10.0;
	init( CHECK_BETTER_MASTER_INTERVAL,                          1.0 ); if( randomize && BUGGIFY ) CHECK_BETTER_MASTER_INTERVAL = 0.001;
	init( INCOMPATIBLE_PEERS_LOGGING_INTERVAL,                   600 ); if( randomize && BUGGIFY ) INCOMPATIBLE_PEERS_LOGGING_INTERVAL = 60.0;
	init( EXPECTED_MASTER_FITNESS,             ProcessClass::GoodFit );
	init( EXPECTED_TLOG_FITNESS,               ProcessClass::GoodFit );
	init( EXPECTED_PROXY_FITNESS,              ProcessClass::GoodFit );
	init( EXPECTED_RESOLVER_FITNESS,           ProcessClass::GoodFit );
	init( RECRUITMENT_TIMEOUT,                                   600 ); if( randomize && BUGGIFY ) RECRUITMENT_TIMEOUT = g_random->coinflip() ? 60.0 : 1.0;

	init( POLICY_RATING_TESTS,                                   200 ); if( randomize && BUGGIFY ) POLICY_RATING_TESTS = 20;
	init( POLICY_GENERATIONS,                                    100 ); if( randomize && BUGGIFY ) POLICY_GENERATIONS = 10;

	//Move Keys
	init( SHARD_READY_DELAY,                                    0.25 );
	init( SERVER_READY_QUORUM_INTERVAL,                         std::min(1.0, std::min(MAX_READ_TRANSACTION_LIFE_VERSIONS, MAX_WRITE_TRANSACTION_LIFE_VERSIONS)/(5.0*VERSIONS_PER_SECOND)) );
	init( SERVER_READY_QUORUM_TIMEOUT,                          15.0 ); if( randomize && BUGGIFY ) SERVER_READY_QUORUM_TIMEOUT = 1.0;
	init( REMOVE_RETRY_DELAY,                                    1.0 );
	init( MOVE_KEYS_KRM_LIMIT,                                  2000 ); if( randomize && BUGGIFY ) MOVE_KEYS_KRM_LIMIT = 2;
	init( MOVE_KEYS_KRM_LIMIT_BYTES,                             1e5 ); if( randomize && BUGGIFY ) MOVE_KEYS_KRM_LIMIT_BYTES = 5e4; //This must be sufficiently larger than CLIENT_KNOBS->KEY_SIZE_LIMIT (fdbclient/Knobs.h) to ensure that at least two entries will be returned from an attempt to read a key range map
	init( SKIP_TAGS_GROWTH_RATE,                                 2.0 );
	init( MAX_SKIP_TAGS,                                         100 );


	//FdbServer
	bool longReboots = randomize && BUGGIFY;
	init( MIN_REBOOT_TIME,                                       4.0 ); if( longReboots ) MIN_REBOOT_TIME = 10.0;
	init( MAX_REBOOT_TIME,                                       5.0 ); if( longReboots ) MAX_REBOOT_TIME = 20.0;
	init( LOG_DIRECTORY,                                          ".");  // Will be set to the command line flag.

	//Ratekeeper
	bool slowRateKeeper = randomize && BUGGIFY;
	init( SMOOTHING_AMOUNT,                                      1.0 ); if( slowRateKeeper ) SMOOTHING_AMOUNT = 5.0;
	init( SLOW_SMOOTHING_AMOUNT,                                10.0 ); if( slowRateKeeper ) SLOW_SMOOTHING_AMOUNT = 50.0;
	init( METRIC_UPDATE_RATE,                                     .1 ); if( slowRateKeeper ) METRIC_UPDATE_RATE = 0.5;

	bool smallStorageTarget = randomize && BUGGIFY;
	init( TARGET_BYTES_PER_STORAGE_SERVER,                    1000e6 ); if( smallStorageTarget ) TARGET_BYTES_PER_STORAGE_SERVER = 1000e3;
	init( SPRING_BYTES_STORAGE_SERVER,                         100e6 ); if( smallStorageTarget ) SPRING_BYTES_STORAGE_SERVER = 100e3;

	bool smallTlogTarget = randomize && BUGGIFY;
	init( TARGET_BYTES_PER_TLOG,                              2000e6 ); if( smallTlogTarget ) TARGET_BYTES_PER_TLOG = 2000e3;
	init( SPRING_BYTES_TLOG,								   400e6 ); if( smallTlogTarget ) SPRING_BYTES_TLOG = 200e3;
	init( TLOG_SPILL_THRESHOLD,                               1500e6 ); if( smallTlogTarget ) TLOG_SPILL_THRESHOLD = 1500e3; if( randomize && BUGGIFY ) TLOG_SPILL_THRESHOLD = 0;

	init( MAX_TRANSACTIONS_PER_BYTE,                            1000 );

	init( MIN_FREE_SPACE,                                        1e8 );
	init( MIN_FREE_SPACE_RATIO,                                 0.05 );

	init( MAX_TL_SS_VERSION_DIFFERENCE,                         1e99 ); // if( randomize && BUGGIFY ) MAX_TL_SS_VERSION_DIFFERENCE = std::max(1.0, 0.25 * VERSIONS_PER_SECOND); // spring starts at half this value //FIXME: this knob causes ratekeeper to clamp on idle cluster in simulation that have a large number of logs
	init( MAX_MACHINES_FALLING_BEHIND,                             1 );

	//Storage Metrics
	init( STORAGE_METRICS_AVERAGE_INTERVAL,                    120.0 );
	init( STORAGE_METRICS_AVERAGE_INTERVAL_PER_KSECONDS,        1000.0 / STORAGE_METRICS_AVERAGE_INTERVAL );  // milliHz!
	init( SPLIT_JITTER_AMOUNT,                                  0.05 ); if( randomize && BUGGIFY ) SPLIT_JITTER_AMOUNT = 0.2;
	init( IOPS_UNITS_PER_SAMPLE,                                10000 * 1000 / STORAGE_METRICS_AVERAGE_INTERVAL_PER_KSECONDS / 100 );
	init( BANDWIDTH_UNITS_PER_SAMPLE,                           SHARD_MIN_BYTES_PER_KSEC / STORAGE_METRICS_AVERAGE_INTERVAL_PER_KSECONDS / 25 );

	//Storage Server
	init( STORAGE_LOGGING_DELAY,                                 5.0 );
	init( STORAGE_SERVER_POLL_METRICS_DELAY,                     1.0 );
	init( FUTURE_VERSION_DELAY,                                  1.0 ); if( randomize && BUGGIFY ) FUTURE_VERSION_DELAY = 0.001;
	init( STORAGE_LIMIT_BYTES,                                500000 );
	init( BUGGIFY_LIMIT_BYTES,                                  1000 );
	init( FETCH_BLOCK_BYTES,                                     2e6 );
	init( FETCH_KEYS_PARALLELISM_BYTES,                          5e6 ); if( randomize && BUGGIFY ) FETCH_KEYS_PARALLELISM_BYTES = 4e6;
	init( BUGGIFY_BLOCK_BYTES,                                 10000 );
	init( STORAGE_HARD_LIMIT_BYTES,                           1500e6 ); if( randomize && BUGGIFY ) STORAGE_HARD_LIMIT_BYTES = 1500e3;
	init( STORAGE_COMMIT_BYTES,                             10000000 ); if( randomize && BUGGIFY ) STORAGE_COMMIT_BYTES = 2000000;
	init( STORAGE_COMMIT_INTERVAL,                               0.5 ); if( randomize && BUGGIFY ) STORAGE_COMMIT_INTERVAL = 2.0;
	init( UPDATE_SHARD_VERSION_INTERVAL,                        0.25 ); if( randomize && BUGGIFY ) UPDATE_SHARD_VERSION_INTERVAL = 1.0;
	init( BYTE_SAMPLING_FACTOR,                                  250 ); //cannot buggify because of differences in restarting tests
	init( BYTE_SAMPLING_OVERHEAD,                                100 );
	init( MAX_STORAGE_SERVER_WATCH_BYTES,                      100e6 ); if( randomize && BUGGIFY ) MAX_STORAGE_SERVER_WATCH_BYTES = 10e3;
	init( MAX_BYTE_SAMPLE_CLEAR_MAP_SIZE,                        1e9 ); if( randomize && BUGGIFY ) MAX_BYTE_SAMPLE_CLEAR_MAP_SIZE = 1e3;
	init( LONG_BYTE_SAMPLE_RECOVERY_DELAY,                      60.0 );

	//Wait Failure
	init( BUGGIFY_OUTSTANDING_WAIT_FAILURE_REQUESTS,               2 );
	init( MAX_OUTSTANDING_WAIT_FAILURE_REQUESTS,                 250 ); if( randomize && BUGGIFY ) MAX_OUTSTANDING_WAIT_FAILURE_REQUESTS = 2;
	init( WAIT_FAILURE_DELAY_LIMIT,                              1.0 ); if( randomize && BUGGIFY ) WAIT_FAILURE_DELAY_LIMIT = 5.0;

	//Worker
	init( WORKER_LOGGING_INTERVAL,                               5.0 );
	init( INCOMPATIBLE_PEER_DELAY_BEFORE_LOGGING,                5.0 );

	// Test harness
	init( WORKER_POLL_DELAY,                                     1.0 );

	// Coordination
	init( COORDINATED_STATE_ONCONFLICT_POLL_INTERVAL,            1.0 ); if( randomize && BUGGIFY ) COORDINATED_STATE_ONCONFLICT_POLL_INTERVAL = 10.0;

	// Buggification
	init( BUGGIFIED_EVENTUAL_CONSISTENCY,                        1.0 );
	BUGGIFY_ALL_COORDINATION =                                   false;   if( randomize && BUGGIFY ) { BUGGIFY_ALL_COORDINATION = true; TraceEvent("BuggifyAllCoordination"); }

	// Status
	init( STATUS_MIN_TIME_BETWEEN_REQUESTS,                      0.0 );
	init( CONFIGURATION_ROWS_TO_FETCH,                         20000 );

<<<<<<< HEAD
	// IPager
	init( PAGER_RESERVED_PAGES,                                    1 );

	// IndirectShadowPager
	init( FREE_PAGE_VACUUM_THRESHOLD,                              1 );
	init( VACUUM_QUEUE_SIZE,                                  100000 );
	init( VACUUM_BYTES_PER_SECOND,                               1e6 );
=======
	// Timekeeper
	init( TIME_KEEPER_DELAY,                                      10 );
	init( TIME_KEEPER_MAX_ENTRIES,                              3600 * 24 * 30 * 6); if( randomize && BUGGIFY ) { TIME_KEEPER_MAX_ENTRIES = 2; }
>>>>>>> 555dc723

	if(clientKnobs)
		clientKnobs->IS_ACCEPTABLE_DELAY = clientKnobs->IS_ACCEPTABLE_DELAY*std::min(MAX_READ_TRANSACTION_LIFE_VERSIONS, MAX_WRITE_TRANSACTION_LIFE_VERSIONS)/(5.0*VERSIONS_PER_SECOND);
}<|MERGE_RESOLUTION|>--- conflicted
+++ resolved
@@ -362,7 +362,6 @@
 	init( STATUS_MIN_TIME_BETWEEN_REQUESTS,                      0.0 );
 	init( CONFIGURATION_ROWS_TO_FETCH,                         20000 );
 
-<<<<<<< HEAD
 	// IPager
 	init( PAGER_RESERVED_PAGES,                                    1 );
 
@@ -370,11 +369,10 @@
 	init( FREE_PAGE_VACUUM_THRESHOLD,                              1 );
 	init( VACUUM_QUEUE_SIZE,                                  100000 );
 	init( VACUUM_BYTES_PER_SECOND,                               1e6 );
-=======
+
 	// Timekeeper
 	init( TIME_KEEPER_DELAY,                                      10 );
 	init( TIME_KEEPER_MAX_ENTRIES,                              3600 * 24 * 30 * 6); if( randomize && BUGGIFY ) { TIME_KEEPER_MAX_ENTRIES = 2; }
->>>>>>> 555dc723
 
 	if(clientKnobs)
 		clientKnobs->IS_ACCEPTABLE_DELAY = clientKnobs->IS_ACCEPTABLE_DELAY*std::min(MAX_READ_TRANSACTION_LIFE_VERSIONS, MAX_WRITE_TRANSACTION_LIFE_VERSIONS)/(5.0*VERSIONS_PER_SECOND);
