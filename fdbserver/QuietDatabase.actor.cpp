--- conflicted
+++ resolved
@@ -396,13 +396,8 @@
 }
 
 ACTOR Future<Void> waitForQuietDatabase( Database cx, Reference<AsyncVar<ServerDBInfo>> dbInfo, std::string phase, int64_t dataInFlightGate = 2e6,
-<<<<<<< HEAD
-	int64_t maxTLogQueueGate = 5e6, int64_t maxStorageServerQueueGate = 5e6, int64_t maxDataDistributionQueueSize = 0 ) {
+	int64_t maxTLogQueueGate = 5e6, int64_t maxStorageServerQueueGate = 5e6, int64_t maxDataDistributionQueueSize = 0, int64_t maxPoppedVersionLag = 30e6 ) {
 	state Future<Void> reconfig = reconfigureAfter(cx, 100 + (deterministicRandom()->random01()*100), dbInfo, "QuietDatabase");
-=======
-	int64_t maxTLogQueueGate = 5e6, int64_t maxStorageServerQueueGate = 5e6, int64_t maxDataDistributionQueueSize = 0, int64_t maxPoppedVersionLag = 30e6 ) {
-	state Future<Void> reconfig = reconfigureAfter(cx, 100 + (g_random->random01()*100), dbInfo, "QuietDatabase");
->>>>>>> d29c7e4c
 
 	TraceEvent(("QuietDatabase" + phase + "Begin").c_str());
 
