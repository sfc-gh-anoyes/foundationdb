/*
 * storageserver.actor.cpp
 *
 * This source file is part of the FoundationDB open source project
 *
 * Copyright 2013-2018 Apple Inc. and the FoundationDB project authors
 *
 * Licensed under the Apache License, Version 2.0 (the "License");
 * you may not use this file except in compliance with the License.
 * You may obtain a copy of the License at
 *
 *     http://www.apache.org/licenses/LICENSE-2.0
 *
 * Unless required by applicable law or agreed to in writing, software
 * distributed under the License is distributed on an "AS IS" BASIS,
 * WITHOUT WARRANTIES OR CONDITIONS OF ANY KIND, either express or implied.
 * See the License for the specific language governing permissions and
 * limitations under the License.
 */

#include <cinttypes>
#include <functional>
#include <type_traits>
#include <unordered_map>

#include "fdbrpc/fdbrpc.h"
#include "fdbrpc/LoadBalance.h"
#include "flow/ActorCollection.h"
#include "flow/Arena.h"
#include "flow/Hash3.h"
#include "flow/Histogram.h"
#include "flow/IRandom.h"
#include "flow/IndexedSet.h"
#include "flow/SystemMonitor.h"
#include "flow/Tracing.h"
#include "flow/Util.h"
#include "fdbclient/Atomic.h"
#include "fdbclient/DatabaseContext.h"
#include "fdbclient/KeyRangeMap.h"
#include "fdbclient/CommitProxyInterface.h"
#include "fdbclient/NativeAPI.actor.h"
#include "fdbclient/Notified.h"
#include "fdbclient/StatusClient.h"
#include "fdbclient/SystemData.h"
#include "fdbclient/VersionedMap.h"
#include "fdbserver/FDBExecHelper.actor.h"
#include "fdbserver/IKeyValueStore.h"
#include "fdbserver/Knobs.h"
#include "fdbserver/LatencyBandConfig.h"
#include "fdbserver/LogProtocolMessage.h"
#include "fdbserver/SpanContextMessage.h"
#include "fdbserver/LogSystem.h"
#include "fdbserver/MoveKeys.actor.h"
#include "fdbserver/MutationTracking.h"
#include "fdbserver/RecoveryState.h"
#include "fdbserver/StorageMetrics.h"
#include "fdbserver/ServerDBInfo.h"
#include "fdbserver/TLogInterface.h"
#include "fdbserver/WaitFailure.h"
#include "fdbserver/WorkerInterface.actor.h"
#include "fdbrpc/sim_validation.h"
#include "fdbrpc/Smoother.h"
#include "fdbrpc/Stats.h"
#include "flow/TDMetric.actor.h"
#include "flow/genericactors.actor.h"

#include "flow/actorcompiler.h" // This must be the last #include.

#ifndef __INTEL_COMPILER
#pragma region Data Structures
#endif

#define SHORT_CIRCUT_ACTUAL_STORAGE 0

namespace {
bool canReplyWith(Error e) {
	switch (e.code()) {
	case error_code_transaction_too_old:
	case error_code_future_version:
	case error_code_wrong_shard_server:
	case error_code_process_behind:
	case error_code_watch_cancelled:
		// case error_code_all_alternatives_failed:
		return true;
	default:
		return false;
	};
}
} // namespace

struct AddingShard : NonCopyable {
	KeyRange keys;
	Future<Void> fetchClient; // holds FetchKeys() actor
	Promise<Void> fetchComplete;
	Promise<Void> readWrite;

	std::deque<Standalone<VerUpdateRef>>
	    updates; // during the Fetching phase, mutations with key in keys and version>=(fetchClient's) fetchVersion;

	struct StorageServer* server;
	Version transferredVersion;

	enum Phase { WaitPrevious, Fetching, Waiting };

	Phase phase;

	AddingShard(StorageServer* server, KeyRangeRef const& keys);

	// When fetchKeys "partially completes" (splits an adding shard in two), this is used to construct the left half
	AddingShard(AddingShard* prev, KeyRange const& keys)
	  : keys(keys), fetchClient(prev->fetchClient), server(prev->server), transferredVersion(prev->transferredVersion),
	    phase(prev->phase) {}
	~AddingShard() {
		if (!fetchComplete.isSet())
			fetchComplete.send(Void());
		if (!readWrite.isSet())
			readWrite.send(Void());
	}

	void addMutation(Version version, MutationRef const& mutation);

	bool isTransferred() const { return phase == Waiting; }
};

class ShardInfo : public ReferenceCounted<ShardInfo>, NonCopyable {
	ShardInfo(KeyRange keys, std::unique_ptr<AddingShard>&& adding, StorageServer* readWrite)
	  : adding(std::move(adding)), readWrite(readWrite), keys(keys) {}

public:
	std::unique_ptr<AddingShard> adding;
	struct StorageServer* readWrite;
	KeyRange keys;
	uint64_t changeCounter;

	static ShardInfo* newNotAssigned(KeyRange keys) { return new ShardInfo(keys, nullptr, nullptr); }
	static ShardInfo* newReadWrite(KeyRange keys, StorageServer* data) { return new ShardInfo(keys, nullptr, data); }
	static ShardInfo* newAdding(StorageServer* data, KeyRange keys) {
		return new ShardInfo(keys, std::make_unique<AddingShard>(data, keys), nullptr);
	}
	static ShardInfo* addingSplitLeft(KeyRange keys, AddingShard* oldShard) {
		return new ShardInfo(keys, std::make_unique<AddingShard>(oldShard, keys), nullptr);
	}

	bool isReadable() const { return readWrite != nullptr; }
	bool notAssigned() const { return !readWrite && !adding; }
	bool assigned() const { return readWrite || adding; }
	bool isInVersionedData() const { return readWrite || (adding && adding->isTransferred()); }
	void addMutation(Version version, MutationRef const& mutation);
	bool isFetched() const { return readWrite || (adding && adding->fetchComplete.isSet()); }

	const char* debugDescribeState() const {
		if (notAssigned())
			return "NotAssigned";
		else if (adding && !adding->isTransferred())
			return "AddingFetching";
		else if (adding)
			return "AddingTransferred";
		else
			return "ReadWrite";
	}
};

struct StorageServerDisk {
	explicit StorageServerDisk(struct StorageServer* data, IKeyValueStore* storage) : data(data), storage(storage) {}

	void makeNewStorageServerDurable();
	bool makeVersionMutationsDurable(Version& prevStorageVersion, Version newStorageVersion, int64_t& bytesLeft);
	void makeVersionDurable(Version version);
	Future<bool> restoreDurableState();

	void changeLogProtocol(Version version, ProtocolVersion protocol);

	void writeMutation(MutationRef mutation);
	void writeKeyValue(KeyValueRef kv);
	void clearRange(KeyRangeRef keys);

	Future<Void> getError() { return storage->getError(); }
	Future<Void> init() { return storage->init(); }
	Future<Void> commit() { return storage->commit(); }

	// SOMEDAY: Put readNextKeyInclusive in IKeyValueStore
	Future<Key> readNextKeyInclusive(KeyRef key) { return readFirstKey(storage, KeyRangeRef(key, allKeys.end)); }
	Future<Optional<Value>> readValue(KeyRef key, Optional<UID> debugID = Optional<UID>()) {
		return storage->readValue(key, debugID);
	}
	Future<Optional<Value>> readValuePrefix(KeyRef key, int maxLength, Optional<UID> debugID = Optional<UID>()) {
		return storage->readValuePrefix(key, maxLength, debugID);
	}
	Future<RangeResult> readRange(KeyRangeRef keys, int rowLimit = 1 << 30, int byteLimit = 1 << 30) {
		return storage->readRange(keys, rowLimit, byteLimit);
	}

	KeyValueStoreType getKeyValueStoreType() const { return storage->getType(); }
	StorageBytes getStorageBytes() const { return storage->getStorageBytes(); }
	std::tuple<size_t, size_t, size_t> getSize() const { return storage->getSize(); }

private:
	struct StorageServer* data;
	IKeyValueStore* storage;

	void writeMutations(const VectorRef<MutationRef>& mutations, Version debugVersion, const char* debugContext);

	ACTOR static Future<Key> readFirstKey(IKeyValueStore* storage, KeyRangeRef range) {
		RangeResult r = wait(storage->readRange(range, 1));
		if (r.size())
			return r[0].key;
		else
			return range.end;
	}
};

struct UpdateEagerReadInfo {
	std::vector<KeyRef> keyBegin;
	std::vector<Key> keyEnd; // these are for ClearRange

	std::vector<std::pair<KeyRef, int>> keys;
	std::vector<Optional<Value>> value;

	Arena arena;

	void addMutations(VectorRef<MutationRef> const& mutations) {
		for (auto& m : mutations)
			addMutation(m);
	}

	void addMutation(MutationRef const& m) {
		// SOMEDAY: Theoretically we can avoid a read if there is an earlier overlapping ClearRange
		if (m.type == MutationRef::ClearRange && !m.param2.startsWith(systemKeys.end))
			keyBegin.push_back(m.param2);
		else if (m.type == MutationRef::CompareAndClear) {
			keyBegin.push_back(keyAfter(m.param1, arena));
			if (keys.size() > 0 && keys.back().first == m.param1) {
				// Don't issue a second read, if the last read was equal to the current key.
				// CompareAndClear is likely to be used after another atomic operation on same key.
				keys.back().second = std::max(keys.back().second, m.param2.size() + 1);
			} else {
				keys.emplace_back(m.param1, m.param2.size() + 1);
			}
		} else if ((m.type == MutationRef::AppendIfFits) || (m.type == MutationRef::ByteMin) ||
		           (m.type == MutationRef::ByteMax))
			keys.emplace_back(m.param1, CLIENT_KNOBS->VALUE_SIZE_LIMIT);
		else if (isAtomicOp((MutationRef::Type)m.type))
			keys.emplace_back(m.param1, m.param2.size());
	}

	void finishKeyBegin() {
		std::sort(keyBegin.begin(), keyBegin.end());
		keyBegin.resize(std::unique(keyBegin.begin(), keyBegin.end()) - keyBegin.begin());
		std::sort(keys.begin(), keys.end(), [](const std::pair<KeyRef, int>& lhs, const std::pair<KeyRef, int>& rhs) {
			return (lhs.first < rhs.first) || (lhs.first == rhs.first && lhs.second > rhs.second);
		});
		keys.resize(std::unique(keys.begin(),
		                        keys.end(),
		                        [](const std::pair<KeyRef, int>& lhs, const std::pair<KeyRef, int>& rhs) {
			                        return lhs.first == rhs.first;
		                        }) -
		            keys.begin());
		// value gets populated in doEagerReads
	}

	Optional<Value>& getValue(KeyRef key) {
		int i = std::lower_bound(keys.begin(),
		                         keys.end(),
		                         std::pair<KeyRef, int>(key, 0),
		                         [](const std::pair<KeyRef, int>& lhs, const std::pair<KeyRef, int>& rhs) {
			                         return lhs.first < rhs.first;
		                         }) -
		        keys.begin();
		ASSERT(i < keys.size() && keys[i].first == key);
		return value[i];
	}

	KeyRef getKeyEnd(KeyRef key) {
		int i = std::lower_bound(keyBegin.begin(), keyBegin.end(), key) - keyBegin.begin();
		ASSERT(i < keyBegin.size() && keyBegin[i] == key);
		return keyEnd[i];
	}
};

const int VERSION_OVERHEAD =
    64 + sizeof(Version) + sizeof(Standalone<VerUpdateRef>) + // mutationLog, 64b overhead for map
    2 * (64 + sizeof(Version) +
         sizeof(Reference<VersionedMap<KeyRef, ValueOrClearToRef>::PTreeT>)); // versioned map [ x2 for
                                                                              // createNewVersion(version+1) ], 64b
                                                                              // overhead for map
static int mvccStorageBytes(MutationRef const& m) {
	return VersionedMap<KeyRef, ValueOrClearToRef>::overheadPerItem * 2 +
	       (MutationRef::OVERHEAD_BYTES + m.param1.size() + m.param2.size()) * 2;
}

struct FetchInjectionInfo {
	Arena arena;
	vector<VerUpdateRef> changes;
};

class ServerWatchMetadata : public ReferenceCounted<ServerWatchMetadata> {
public:
	Key key;
	Optional<Value> value;
	Version version;
	Future<Version> watch_impl;
	Promise<Version> versionPromise;
	Optional<TagSet> tags;
	Optional<UID> debugID;

	ServerWatchMetadata(Key key, Optional<Value> value, Version version, Optional<TagSet> tags, Optional<UID> debugID)
	  : key(key), value(value), version(version), tags(tags), debugID(debugID) {}
};

struct StorageServer {
	typedef VersionedMap<KeyRef, ValueOrClearToRef> VersionedData;

private:
	// versionedData contains sets and clears.

	// * Nonoverlapping: No clear overlaps a set or another clear, or adjoins another clear.
	// ~ Clears are maximal: If versionedData.at(v) contains a clear [b,e) then
	//      there is a key data[e]@v, or e==allKeys.end, or a shard boundary or former boundary at e

	// * Reads are possible: When k is in a readable shard, for any v in [storageVersion, version.get()],
	//      storage[k] + versionedData.at(v)[k] = database[k] @ v    (storage[k] might be @ any version in
	//      [durableVersion, storageVersion])

	// * Transferred shards are partially readable: When k is in an adding, transferred shard, for any v in
	// [transferredVersion, version.get()],
	//      storage[k] + versionedData.at(v)[k] = database[k] @ v

	// * versionedData contains versions [storageVersion(), version.get()].  It might also contain version
	// (version.get()+1), in which changeDurableVersion may be deleting ghosts, and/or it might
	//      contain later versions if applyUpdate is on the stack.

	// * Old shards are erased: versionedData.atLatest() has entries (sets or intersecting clears) only for keys in
	// readable or adding,transferred shards.
	//   Earlier versions may have extra entries for shards that *were* readable or adding,transferred when those
	//   versions were the latest, but they eventually are forgotten.

	// * Old mutations are erased: All items in versionedData.atLatest() have insertVersion() > durableVersion(), but
	// views
	//   at older versions may contain older items which are also in storage (this is OK because of idempotency)

	VersionedData versionedData;
	std::map<Version, Standalone<VerUpdateRef>> mutationLog; // versions (durableVersion, version]
	std::unordered_map<KeyRef, Reference<ServerWatchMetadata>> watchMap; // keep track of server watches

public:
public:
	// Histograms
	struct FetchKeysHistograms {
		const Reference<Histogram> latency;
		const Reference<Histogram> bytes;
		const Reference<Histogram> bandwidth;

		FetchKeysHistograms()
		  : latency(Histogram::getHistogram(STORAGESERVER_HISTOGRAM_GROUP,
		                                    FETCH_KEYS_LATENCY_HISTOGRAM,
		                                    Histogram::Unit::microseconds)),
		    bytes(Histogram::getHistogram(STORAGESERVER_HISTOGRAM_GROUP,
		                                  FETCH_KEYS_BYTES_HISTOGRAM,
		                                  Histogram::Unit::bytes)),
		    bandwidth(Histogram::getHistogram(STORAGESERVER_HISTOGRAM_GROUP,
		                                      FETCH_KEYS_BYTES_PER_SECOND_HISTOGRAM,
		                                      Histogram::Unit::bytes_per_second)) {}
	} fetchKeysHistograms;

	// watch map operations
	Reference<ServerWatchMetadata> getWatchMetadata(KeyRef key) const;
	KeyRef setWatchMetadata(Reference<ServerWatchMetadata> metadata);
	void deleteWatchMetadata(KeyRef key);
	void clearWatchMetadata();

	class CurrentRunningFetchKeys {
		std::unordered_map<UID, double> startTimeMap;
		std::unordered_map<UID, KeyRange> keyRangeMap;

		static const StringRef emptyString;
		static const KeyRangeRef emptyKeyRange;

	public:
		void recordStart(const UID id, const KeyRange& keyRange) {
			startTimeMap[id] = now();
			keyRangeMap[id] = keyRange;
		}

		void recordFinish(const UID id) {
			startTimeMap.erase(id);
			keyRangeMap.erase(id);
		}

		std::pair<double, KeyRange> longestTime() const {
			if (numRunning() == 0) {
				return { -1, emptyKeyRange };
			}

			const double currentTime = now();
			double longest = 0;
			UID UIDofLongest;
			for (const auto& kv : startTimeMap) {
				const double currentRunningTime = currentTime - kv.second;
				if (longest <= currentRunningTime) {
					longest = currentRunningTime;
					UIDofLongest = kv.first;
				}
			}
			if (BUGGIFY) {
				UIDofLongest = deterministicRandom()->randomUniqueID();
			}
			auto it = keyRangeMap.find(UIDofLongest);
			if (it != keyRangeMap.end()) {
				return { longest, it->second };
			}
			return { -1, emptyKeyRange };
		}

		int numRunning() const { return startTimeMap.size(); }
	} currentRunningFetchKeys;

	Tag tag;
	vector<std::pair<Version, Tag>> history;
	vector<std::pair<Version, Tag>> allHistory;
	Version poppedAllAfter;
	std::map<Version, Arena>
	    freeable; // for each version, an Arena that must be held until that version is < oldestVersion
	Arena lastArena;
	double cpuUsage;
	double diskUsage;

	std::map<Version, Standalone<VerUpdateRef>> const& getMutationLog() const { return mutationLog; }
	std::map<Version, Standalone<VerUpdateRef>>& getMutableMutationLog() { return mutationLog; }
	VersionedData const& data() const { return versionedData; }
	VersionedData& mutableData() { return versionedData; }

	double old_rate = 1.0;
	double currentRate() {
		auto versionLag = version.get() - durableVersion.get();
		double res;
		if (versionLag >= SERVER_KNOBS->STORAGE_DURABILITY_LAG_HARD_MAX) {
			res = 0.0;
		} else if (versionLag > SERVER_KNOBS->STORAGE_DURABILITY_LAG_SOFT_MAX) {
			res =
			    1.0 -
			    (double(versionLag - SERVER_KNOBS->STORAGE_DURABILITY_LAG_SOFT_MAX) /
			     double(SERVER_KNOBS->STORAGE_DURABILITY_LAG_HARD_MAX - SERVER_KNOBS->STORAGE_DURABILITY_LAG_SOFT_MAX));
		} else {
			res = 1.0;
		}
		if (res != old_rate) {
			TraceEvent(SevDebug, "LocalRatekeeperChange", thisServerID)
			    .detail("Old", old_rate)
			    .detail("New", res)
			    .detail("NonDurableVersions", versionLag);
			old_rate = res;
		}
		return res;
	}

	void addMutationToMutationLogOrStorage(
	    Version ver,
	    MutationRef m); // Appends m to mutationLog@ver, or to storage if ver==invalidVersion

	// Update the byteSample, and write the updates to the mutation log@ver, or to storage if ver==invalidVersion
	void byteSampleApplyMutation(MutationRef const& m, Version ver);
	void byteSampleApplySet(KeyValueRef kv, Version ver);
	void byteSampleApplyClear(KeyRangeRef range, Version ver);

	void popVersion(Version v, bool popAllTags = false) {
		if (logSystem) {
			if (v > poppedAllAfter) {
				popAllTags = true;
				poppedAllAfter = std::numeric_limits<Version>::max();
			}

			vector<std::pair<Version, Tag>>* hist = &history;
			vector<std::pair<Version, Tag>> allHistoryCopy;
			if (popAllTags) {
				allHistoryCopy = allHistory;
				hist = &allHistoryCopy;
			}

			while (hist->size() && v > hist->back().first) {
				logSystem->pop(v, hist->back().second);
				hist->pop_back();
			}
			if (hist->size()) {
				logSystem->pop(v, hist->back().second);
			} else {
				logSystem->pop(v, tag);
			}
		}
	}

	Standalone<VerUpdateRef>& addVersionToMutationLog(Version v) {
		// return existing version...
		auto m = mutationLog.find(v);
		if (m != mutationLog.end())
			return m->second;

		// ...or create a new one
		auto& u = mutationLog[v];
		u.version = v;
		if (lastArena.getSize() >= 65536)
			lastArena = Arena(4096);
		u.arena() = lastArena;
		counters.bytesInput += VERSION_OVERHEAD;
		return u;
	}

	MutationRef addMutationToMutationLog(Standalone<VerUpdateRef>& mLV, MutationRef const& m) {
		byteSampleApplyMutation(m, mLV.version);
		counters.bytesInput += mvccStorageBytes(m);
		return mLV.push_back_deep(mLV.arena(), m);
	}

	StorageServerDisk storage;

	KeyRangeMap<Reference<ShardInfo>> shards;
	uint64_t shardChangeCounter; // max( shards->changecounter )

	KeyRangeMap<bool> cachedRangeMap; // indicates if a key-range is being cached

	// newestAvailableVersion[k]
	//   == invalidVersion -> k is unavailable at all versions
	//   <= storageVersion -> k is unavailable at all versions (but might be read anyway from storage if we are in the
	//   process of committing makeShardDurable)
	//   == v              -> k is readable (from storage+versionedData) @ [storageVersion,v], and not being updated
	//   when version increases
	//   == latestVersion  -> k is readable (from storage+versionedData) @ [storageVersion,version.get()], and thus
	//   stays available when version increases
	CoalescedKeyRangeMap<Version> newestAvailableVersion;

	CoalescedKeyRangeMap<Version> newestDirtyVersion; // Similar to newestAvailableVersion, but includes (only) keys
	                                                  // that were only partly available (due to cancelled fetchKeys)

	// The following are in rough order from newest to oldest
	Version lastTLogVersion, lastVersionWithData, restoredVersion;
	NotifiedVersion version;
	NotifiedVersion desiredOldestVersion; // We can increase oldestVersion (and then durableVersion) to this version
	                                      // when the disk permits
	NotifiedVersion oldestVersion; // See also storageVersion()
	NotifiedVersion durableVersion; // At least this version will be readable from storage after a power failure
	Version rebootAfterDurableVersion;
	int8_t primaryLocality;

	Deque<std::pair<Version, Version>> recoveryVersionSkips;
	int64_t versionLag; // An estimate for how many versions it takes for the data to move from the logs to this storage
	                    // server

	Optional<UID> sourceTLogID; // the tLog from which the latest batch of versions were fetched

	ProtocolVersion logProtocol;

	Reference<ILogSystem> logSystem;
	Reference<ILogSystem::IPeekCursor> logCursor;

	UID thisServerID;
	Key sk;
	Reference<AsyncVar<ServerDBInfo>> db;
	Database cx;
	ActorCollection actors;

	StorageServerMetrics metrics;
	CoalescedKeyRangeMap<bool, int64_t, KeyBytesMetric<int64_t>> byteSampleClears;
	AsyncVar<bool> byteSampleClearsTooLarge;
	Future<Void> byteSampleRecovery;
	Future<Void> durableInProgress;

	AsyncMap<Key, bool> watches;
	int64_t watchBytes;
	int64_t numWatches;
	AsyncVar<bool> noRecentUpdates;
	double lastUpdate;

	Int64MetricHandle readQueueSizeMetric;

	std::string folder;

	// defined only during splitMutations()/addMutation()
	UpdateEagerReadInfo* updateEagerReads;

	FlowLock durableVersionLock;
	FlowLock fetchKeysParallelismLock;
	int64_t fetchKeysBytesBudget;
	AsyncVar<bool> fetchKeysBudgetUsed;
	vector<Promise<FetchInjectionInfo*>> readyFetchKeys;

	int64_t instanceID;

	Promise<Void> otherError;
	Promise<Void> coreStarted;
	bool shuttingDown;

	bool behind;
	bool versionBehind;

	bool debug_inApplyUpdate;
	double debug_lastValidateTime;

	int maxQueryQueue;
	int getAndResetMaxQueryQueueSize() {
		int val = maxQueryQueue;
		maxQueryQueue = 0;
		return val;
	}

	struct TransactionTagCounter {
		struct TagInfo {
			TransactionTag tag;
			double rate;
			double fractionalBusyness;

			TagInfo(TransactionTag const& tag, double rate, double fractionalBusyness)
			  : tag(tag), rate(rate), fractionalBusyness(fractionalBusyness) {}
		};

		TransactionTagMap<int64_t> intervalCounts;
		int64_t intervalTotalSampledCount = 0;
		TransactionTag busiestTag;
		int64_t busiestTagCount = 0;
		double intervalStart = 0;

		Optional<TagInfo> previousBusiestTag;

		int64_t costFunction(int64_t bytes) { return bytes / SERVER_KNOBS->READ_COST_BYTE_FACTOR + 1; }

		void addRequest(Optional<TagSet> const& tags, int64_t bytes) {
			if (tags.present()) {
				TEST(true); // Tracking tag on storage server
				double cost = costFunction(bytes);
				for (auto& tag : tags.get()) {
					int64_t& count = intervalCounts[TransactionTag(tag, tags.get().getArena())];
					count += cost;
					if (count > busiestTagCount) {
						busiestTagCount = count;
						busiestTag = tag;
					}
				}

				intervalTotalSampledCount += cost;
			}
		}

		void startNewInterval(UID id) {
			double elapsed = now() - intervalStart;
			previousBusiestTag.reset();
			if (intervalStart > 0 && CLIENT_KNOBS->READ_TAG_SAMPLE_RATE > 0 && elapsed > 0) {
				double rate = busiestTagCount / CLIENT_KNOBS->READ_TAG_SAMPLE_RATE / elapsed;
				if (rate > SERVER_KNOBS->MIN_TAG_READ_PAGES_RATE) {
					previousBusiestTag = TagInfo(busiestTag, rate, (double)busiestTagCount / intervalTotalSampledCount);
				}

				TraceEvent("BusiestReadTag", id)
				    .detail("Elapsed", elapsed)
				    .detail("Tag", printable(busiestTag))
				    .detail("TagCost", busiestTagCount)
				    .detail("TotalSampledCost", intervalTotalSampledCount)
				    .detail("Reported", previousBusiestTag.present())
				    .trackLatest(id.toString() + "/BusiestReadTag");
			}

			intervalCounts.clear();
			intervalTotalSampledCount = 0;
			busiestTagCount = 0;
			intervalStart = now();
		}

		Optional<TagInfo> getBusiestTag() const { return previousBusiestTag; }
	};

	TransactionTagCounter transactionTagCounter;

	Optional<LatencyBandConfig> latencyBandConfig;

	struct Counters {
		CounterCollection cc;
		Counter allQueries, getKeyQueries, getValueQueries, getRangeQueries, getRangeStreamQueries, finishedQueries,
		    lowPriorityQueries, rowsQueried, bytesQueried, watchQueries, emptyQueries;
		Counter bytesInput, bytesDurable, bytesFetched,
		    mutationBytes; // Like bytesInput but without MVCC accounting
		Counter sampledBytesCleared;
		Counter mutations, setMutations, clearRangeMutations, atomicMutations;
		Counter updateBatches, updateVersions;
		Counter loops;
		Counter fetchWaitingMS, fetchWaitingCount, fetchExecutingMS, fetchExecutingCount;
		Counter readsRejected;
		Counter fetchedVersions;
		Counter fetchesFromLogs;

		LatencySample readLatencySample;
		LatencyBands readLatencyBands;

		Counters(StorageServer* self)
		  : cc("StorageServer", self->thisServerID.toString()), getKeyQueries("GetKeyQueries", cc),
		    getValueQueries("GetValueQueries", cc), getRangeQueries("GetRangeQueries", cc),
<<<<<<< HEAD
		    getRangeStreamQueries("GetRangeStreamQueries", cc), allQueries("QueryQueue", cc),
		    finishedQueries("FinishedQueries", cc), lowPriorityQueries("LowPriorityQueries", cc),
		    rowsQueried("RowsQueried", cc), bytesQueried("BytesQueried", cc), watchQueries("WatchQueries", cc),
		    emptyQueries("EmptyQueries", cc), bytesInput("BytesInput", cc), bytesDurable("BytesDurable", cc),
		    bytesFetched("BytesFetched", cc), mutationBytes("MutationBytes", cc),
		    sampledBytesCleared("SampledBytesCleared", cc), mutations("Mutations", cc),
		    setMutations("SetMutations", cc), clearRangeMutations("ClearRangeMutations", cc),
		    atomicMutations("AtomicMutations", cc), updateBatches("UpdateBatches", cc),
		    updateVersions("UpdateVersions", cc), loops("Loops", cc), fetchWaitingMS("FetchWaitingMS", cc),
		    fetchWaitingCount("FetchWaitingCount", cc), fetchExecutingMS("FetchExecutingMS", cc),
		    fetchExecutingCount("FetchExecutingCount", cc), readsRejected("ReadsRejected", cc),
		    readLatencySample("ReadLatencyMetrics",
		                      self->thisServerID,
		                      SERVER_KNOBS->LATENCY_METRICS_LOGGING_INTERVAL,
		                      SERVER_KNOBS->LATENCY_SAMPLE_SIZE),
=======
		    allQueries("QueryQueue", cc), finishedQueries("FinishedQueries", cc),
		    lowPriorityQueries("LowPriorityQueries", cc), rowsQueried("RowsQueried", cc),
		    bytesQueried("BytesQueried", cc), watchQueries("WatchQueries", cc), emptyQueries("EmptyQueries", cc),
		    bytesInput("BytesInput", cc), bytesDurable("BytesDurable", cc), bytesFetched("BytesFetched", cc),
		    mutationBytes("MutationBytes", cc), sampledBytesCleared("SampledBytesCleared", cc),
		    mutations("Mutations", cc), setMutations("SetMutations", cc),
		    clearRangeMutations("ClearRangeMutations", cc), atomicMutations("AtomicMutations", cc),
		    updateBatches("UpdateBatches", cc), updateVersions("UpdateVersions", cc), loops("Loops", cc),
		    fetchWaitingMS("FetchWaitingMS", cc), fetchWaitingCount("FetchWaitingCount", cc),
		    fetchExecutingMS("FetchExecutingMS", cc), fetchExecutingCount("FetchExecutingCount", cc),
		    readsRejected("ReadsRejected", cc), fetchedVersions("FetchedVersions", cc),
		    fetchesFromLogs("FetchesFromLogs", cc), readLatencySample("ReadLatencyMetrics",
                                                                      self->thisServerID,
                                                                      SERVER_KNOBS->LATENCY_METRICS_LOGGING_INTERVAL,
                                                                      SERVER_KNOBS->LATENCY_SAMPLE_SIZE),
>>>>>>> a17e0362
		    readLatencyBands("ReadLatencyBands", self->thisServerID, SERVER_KNOBS->STORAGE_LOGGING_DELAY) {
			specialCounter(cc, "LastTLogVersion", [self]() { return self->lastTLogVersion; });
			specialCounter(cc, "Version", [self]() { return self->version.get(); });
			specialCounter(cc, "StorageVersion", [self]() { return self->storageVersion(); });
			specialCounter(cc, "DurableVersion", [self]() { return self->durableVersion.get(); });
			specialCounter(cc, "DesiredOldestVersion", [self]() { return self->desiredOldestVersion.get(); });
			specialCounter(cc, "VersionLag", [self]() { return self->versionLag; });
<<<<<<< HEAD
			specialCounter(cc, "LocalRate", [self] { return self->currentRate() * 100; });
=======
			specialCounter(cc, "LocalRate", [self] { return int64_t(self->currentRate() * 100); });

>>>>>>> a17e0362
			specialCounter(cc, "BytesReadSampleCount", [self]() { return self->metrics.bytesReadSample.queue.size(); });
			specialCounter(
			    cc, "FetchKeysFetchActive", [self]() { return self->fetchKeysParallelismLock.activePermits(); });
			specialCounter(cc, "FetchKeysWaiting", [self]() { return self->fetchKeysParallelismLock.waiters(); });
			specialCounter(cc, "QueryQueueMax", [self]() { return self->getAndResetMaxQueryQueueSize(); });
			specialCounter(cc, "BytesStored", [self]() { return self->metrics.byteSample.getEstimate(allKeys); });
			specialCounter(cc, "ActiveWatches", [self]() { return self->numWatches; });
			specialCounter(cc, "WatchBytes", [self]() { return self->watchBytes; });
			specialCounter(cc, "KvstoreSizeTotal", [self]() { return std::get<0>(self->storage.getSize()); });
			specialCounter(cc, "KvstoreNodeTotal", [self]() { return std::get<1>(self->storage.getSize()); });
			specialCounter(cc, "KvstoreInlineKey", [self]() { return std::get<2>(self->storage.getSize()); });
		}
	} counters;

	StorageServer(IKeyValueStore* storage,
	              Reference<AsyncVar<ServerDBInfo>> const& db,
	              StorageServerInterface const& ssi)
	  : fetchKeysHistograms(), instanceID(deterministicRandom()->randomUniqueID().first()), storage(this, storage),
	    db(db), actors(false), lastTLogVersion(0), lastVersionWithData(0), restoredVersion(0),
	    rebootAfterDurableVersion(std::numeric_limits<Version>::max()), durableInProgress(Void()), versionLag(0),
	    primaryLocality(tagLocalityInvalid), updateEagerReads(0), shardChangeCounter(0),
	    fetchKeysParallelismLock(SERVER_KNOBS->FETCH_KEYS_PARALLELISM),
	    fetchKeysBytesBudget(SERVER_KNOBS->STORAGE_FETCH_BYTES), fetchKeysBudgetUsed(false), shuttingDown(false),
	    debug_inApplyUpdate(false), debug_lastValidateTime(0), watchBytes(0), numWatches(0), logProtocol(0),
	    counters(this), tag(invalidTag), maxQueryQueue(0), thisServerID(ssi.id()),
	    readQueueSizeMetric(LiteralStringRef("StorageServer.ReadQueueSize")), behind(false), versionBehind(false),
	    byteSampleClears(false, LiteralStringRef("\xff\xff\xff")), noRecentUpdates(false), lastUpdate(now()),
	    poppedAllAfter(std::numeric_limits<Version>::max()), cpuUsage(0.0), diskUsage(0.0) {
		version.initMetric(LiteralStringRef("StorageServer.Version"), counters.cc.id);
		oldestVersion.initMetric(LiteralStringRef("StorageServer.OldestVersion"), counters.cc.id);
		durableVersion.initMetric(LiteralStringRef("StorageServer.DurableVersion"), counters.cc.id);
		desiredOldestVersion.initMetric(LiteralStringRef("StorageServer.DesiredOldestVersion"), counters.cc.id);

		newestAvailableVersion.insert(allKeys, invalidVersion);
		newestDirtyVersion.insert(allKeys, invalidVersion);
		addShard(ShardInfo::newNotAssigned(allKeys));

		cx = openDBOnServer(db, TaskPriority::DefaultEndpoint, true, true);
	}

	//~StorageServer() { fclose(log); }

	// Puts the given shard into shards.  The caller is responsible for adding shards
	//   for all ranges in shards.getAffectedRangesAfterInsertion(newShard->keys)), because these
	//   shards are invalidated by the call.
	void addShard(ShardInfo* newShard) {
		ASSERT(!newShard->keys.empty());
		newShard->changeCounter = ++shardChangeCounter;
		//TraceEvent("AddShard", this->thisServerID).detail("KeyBegin", newShard->keys.begin).detail("KeyEnd", newShard->keys.end).detail("State", newShard->isReadable() ? "Readable" : newShard->notAssigned() ? "NotAssigned" : "Adding").detail("Version", this->version.get());
		/*auto affected = shards.getAffectedRangesAfterInsertion( newShard->keys, Reference<ShardInfo>() );
		for(auto i = affected.begin(); i != affected.end(); ++i)
		    shards.insert( *i, Reference<ShardInfo>() );*/
		shards.insert(newShard->keys, Reference<ShardInfo>(newShard));
	}
	void addMutation(Version version,
	                 MutationRef const& mutation,
	                 KeyRangeRef const& shard,
	                 UpdateEagerReadInfo* eagerReads);
	void setInitialVersion(Version ver) {
		version = ver;
		desiredOldestVersion = ver;
		oldestVersion = ver;
		durableVersion = ver;
		lastVersionWithData = ver;
		restoredVersion = ver;

		mutableData().createNewVersion(ver);
		mutableData().forgetVersionsBefore(ver);
	}

	// This is the maximum version that might be read from storage (the minimum version is durableVersion)
	Version storageVersion() const { return oldestVersion.get(); }

	bool isReadable(KeyRangeRef const& keys) {
		auto sh = shards.intersectingRanges(keys);
		for (auto i = sh.begin(); i != sh.end(); ++i)
			if (!i->value()->isReadable())
				return false;
		return true;
	}

	void checkChangeCounter(uint64_t oldShardChangeCounter, KeyRef const& key) {
		if (oldShardChangeCounter != shardChangeCounter && shards[key]->changeCounter > oldShardChangeCounter) {
			TEST(true); // shard change during getValueQ
			throw wrong_shard_server();
		}
	}

	void checkChangeCounter(uint64_t oldShardChangeCounter, KeyRangeRef const& keys) {
		if (oldShardChangeCounter != shardChangeCounter) {
			auto sh = shards.intersectingRanges(keys);
			for (auto i = sh.begin(); i != sh.end(); ++i)
				if (i->value()->changeCounter > oldShardChangeCounter) {
					TEST(true); // shard change during range operation
					throw wrong_shard_server();
				}
		}
	}

	Counter::Value queueSize() { return counters.bytesInput.getValue() - counters.bytesDurable.getValue(); }

	// penalty used by loadBalance() to balance requests among SSes. We prefer SS with less write queue size.
	double getPenalty() {
		return std::max(std::max(1.0,
		                         (queueSize() - (SERVER_KNOBS->TARGET_BYTES_PER_STORAGE_SERVER -
		                                         2.0 * SERVER_KNOBS->SPRING_BYTES_STORAGE_SERVER)) /
		                             SERVER_KNOBS->SPRING_BYTES_STORAGE_SERVER),
		                (currentRate() < 1e-6 ? 1e6 : 1.0 / currentRate()));
	}

	// Normally the storage server prefers to serve read requests over making mutations
	// durable to disk. However, when the storage server falls to far behind on
	// making mutations durable, this function will change the priority to prefer writes.
	Future<Void> getQueryDelay() {
		if ((version.get() - durableVersion.get() > SERVER_KNOBS->LOW_PRIORITY_DURABILITY_LAG) ||
		    (queueSize() > SERVER_KNOBS->LOW_PRIORITY_STORAGE_QUEUE_BYTES)) {
			++counters.lowPriorityQueries;
			return delay(0, TaskPriority::LowPriorityRead);
		}
		return delay(0, TaskPriority::DefaultEndpoint);
	}

	template <class Reply>
	using isLoadBalancedReply = std::is_base_of<LoadBalancedReply, Reply>;

	template <class Reply>
	static typename std::enable_if<isLoadBalancedReply<Reply>::value, void>::type
	sendErrorWithPenalty(const ReplyPromise<Reply>& promise, const Error& err, double penalty) {
		Reply reply;
		reply.error = err;
		reply.penalty = penalty;
		promise.send(reply);
	}

	template <class Reply>
	static typename std::enable_if<!isLoadBalancedReply<Reply>::value, void>::type
	sendErrorWithPenalty(const ReplyPromise<Reply>& promise, const Error& err, double) {
		promise.sendError(err);
	}

	template <class Request>
	bool shouldRead(const Request& request) {
		auto rate = currentRate();
		if (rate < SERVER_KNOBS->STORAGE_DURABILITY_LAG_REJECT_THRESHOLD &&
		    deterministicRandom()->random01() >
		        std::max(SERVER_KNOBS->STORAGE_DURABILITY_LAG_MIN_RATE,
		                 rate / SERVER_KNOBS->STORAGE_DURABILITY_LAG_REJECT_THRESHOLD)) {
			sendErrorWithPenalty(request.reply, server_overloaded(), getPenalty());
			++counters.readsRejected;
			return false;
		}
		return true;
	}

	template <class Request, class HandleFunction>
	Future<Void> readGuard(const Request& request, const HandleFunction& fun) {
		bool read = shouldRead(request);
		if (!read) {
			return Void();
		}
		return fun(this, request);
	}
};

const StringRef StorageServer::CurrentRunningFetchKeys::emptyString = LiteralStringRef("");
const KeyRangeRef StorageServer::CurrentRunningFetchKeys::emptyKeyRange =
    KeyRangeRef(StorageServer::CurrentRunningFetchKeys::emptyString,
                StorageServer::CurrentRunningFetchKeys::emptyString);

// If and only if key:=value is in (storage+versionedData),    // NOT ACTUALLY: and key < allKeys.end,
//   and H(key) < |key+value|/bytesPerSample,
//     let sampledSize = max(|key+value|,bytesPerSample)
//     persistByteSampleKeys.begin()+key := sampledSize is in storage
//     (key,sampledSize) is in byteSample

// So P(key is sampled) * sampledSize == |key+value|

void StorageServer::byteSampleApplyMutation(MutationRef const& m, Version ver) {
	if (m.type == MutationRef::ClearRange)
		byteSampleApplyClear(KeyRangeRef(m.param1, m.param2), ver);
	else if (m.type == MutationRef::SetValue)
		byteSampleApplySet(KeyValueRef(m.param1, m.param2), ver);
	else
		ASSERT(false); // Mutation of unknown type modfying byte sample
}

// watchMap Operations
Reference<ServerWatchMetadata> StorageServer::getWatchMetadata(KeyRef key) const {
	const auto it = watchMap.find(key);
	if (it == watchMap.end())
		return Reference<ServerWatchMetadata>();
	return it->second;
}

KeyRef StorageServer::setWatchMetadata(Reference<ServerWatchMetadata> metadata) {
	KeyRef keyRef = metadata->key.contents();

	watchMap[keyRef] = metadata;
	return keyRef;
}

void StorageServer::deleteWatchMetadata(KeyRef key) {
	watchMap.erase(key);
}

void StorageServer::clearWatchMetadata() {
	watchMap.clear();
}

#ifndef __INTEL_COMPILER
#pragma endregion
#endif

/////////////////////////////////// Validation ///////////////////////////////////////
#ifndef __INTEL_COMPILER
#pragma region Validation
#endif
bool validateRange(StorageServer::VersionedData::ViewAtVersion const& view,
                   KeyRangeRef range,
                   Version version,
                   UID id,
                   Version minInsertVersion) {
	// * Nonoverlapping: No clear overlaps a set or another clear, or adjoins another clear.
	// * Old mutations are erased: All items in versionedData.atLatest() have insertVersion() > durableVersion()

	//TraceEvent("ValidateRange", id).detail("KeyBegin", range.begin).detail("KeyEnd", range.end).detail("Version", version);
	KeyRef k;
	bool ok = true;
	bool kIsClear = false;
	auto i = view.lower_bound(range.begin);
	if (i != view.begin())
		--i;
	for (; i != view.end() && i.key() < range.end; ++i) {
		ASSERT(i.insertVersion() > minInsertVersion);
		if (kIsClear && i->isClearTo() ? i.key() <= k : i.key() < k) {
			TraceEvent(SevError, "InvalidRange", id)
			    .detail("Key1", k)
			    .detail("Key2", i.key())
			    .detail("Version", version);
			ok = false;
		}
		// ASSERT( i.key() >= k );
		kIsClear = i->isClearTo();
		k = kIsClear ? i->getEndKey() : i.key();
	}
	return ok;
}

void validate(StorageServer* data, bool force = false) {
	try {
		if (force || (EXPENSIVE_VALIDATION)) {
			data->newestAvailableVersion.validateCoalesced();
			data->newestDirtyVersion.validateCoalesced();

			for (auto s = data->shards.ranges().begin(); s != data->shards.ranges().end(); ++s) {
				ASSERT(s->value()->keys == s->range());
				ASSERT(!s->value()->keys.empty());
			}

			for (auto s = data->shards.ranges().begin(); s != data->shards.ranges().end(); ++s)
				if (s->value()->isReadable()) {
					auto ar = data->newestAvailableVersion.intersectingRanges(s->range());
					for (auto a = ar.begin(); a != ar.end(); ++a)
						ASSERT(a->value() == latestVersion);
				}

			// * versionedData contains versions [storageVersion(), version.get()].  It might also contain version
			// (version.get()+1), in which changeDurableVersion may be deleting ghosts, and/or it might
			//      contain later versions if applyUpdate is on the stack.
			ASSERT(data->data().getOldestVersion() == data->storageVersion());
			ASSERT(data->data().getLatestVersion() == data->version.get() ||
			       data->data().getLatestVersion() == data->version.get() + 1 ||
			       (data->debug_inApplyUpdate && data->data().getLatestVersion() > data->version.get()));

			auto latest = data->data().atLatest();

			// * Old shards are erased: versionedData.atLatest() has entries (sets or clear *begins*) only for keys in
			// readable or adding,transferred shards.
			for (auto s = data->shards.ranges().begin(); s != data->shards.ranges().end(); ++s) {
				ShardInfo* shard = s->value().getPtr();
				if (!shard->isInVersionedData()) {
					if (latest.lower_bound(s->begin()) != latest.lower_bound(s->end())) {
						TraceEvent(SevError, "VF", data->thisServerID)
						    .detail("LastValidTime", data->debug_lastValidateTime)
						    .detail("KeyBegin", s->begin())
						    .detail("KeyEnd", s->end())
						    .detail("FirstKey", latest.lower_bound(s->begin()).key())
						    .detail("FirstInsertV", latest.lower_bound(s->begin()).insertVersion());
					}
					ASSERT(latest.lower_bound(s->begin()) == latest.lower_bound(s->end()));
				}
			}

			latest.validate();
			validateRange(latest, allKeys, data->version.get(), data->thisServerID, data->durableVersion.get());

			data->debug_lastValidateTime = now();
		}
	} catch (...) {
		TraceEvent(SevError, "ValidationFailure", data->thisServerID)
		    .detail("LastValidTime", data->debug_lastValidateTime);
		throw;
	}
}
#ifndef __INTEL_COMPILER
#pragma endregion
#endif

void updateProcessStats(StorageServer* self) {
	if (g_network->isSimulated()) {
		// diskUsage and cpuUsage are not relevant in the simulator,
		// and relying on the actual values could break seed determinism
		self->cpuUsage = 100.0;
		self->diskUsage = 100.0;
		return;
	}

	SystemStatistics sysStats = getSystemStatistics();
	if (sysStats.initialized) {
		self->cpuUsage = 100 * sysStats.processCPUSeconds / sysStats.elapsed;
		self->diskUsage = 100 * std::max(0.0, (sysStats.elapsed - sysStats.processDiskIdleSeconds) / sysStats.elapsed);
	}
}

///////////////////////////////////// Queries /////////////////////////////////
#ifndef __INTEL_COMPILER
#pragma region Queries
#endif

ACTOR Future<Version> waitForVersionActor(StorageServer* data, Version version, SpanID spanContext) {
	state Span span("SS.WaitForVersion"_loc, { spanContext });
	choose {
		when(wait(data->version.whenAtLeast(version))) {
			// FIXME: A bunch of these can block with or without the following delay 0.
			// wait( delay(0) );  // don't do a whole bunch of these at once
			if (version < data->oldestVersion.get())
				throw transaction_too_old(); // just in case
			return version;
		}
		when(wait(delay(SERVER_KNOBS->FUTURE_VERSION_DELAY))) {
			if (deterministicRandom()->random01() < 0.001)
				TraceEvent(SevWarn, "ShardServerFutureVersion1000x", data->thisServerID)
				    .detail("Version", version)
				    .detail("MyVersion", data->version.get())
				    .detail("ServerID", data->thisServerID);
			throw future_version();
		}
	}
}

Future<Version> waitForVersion(StorageServer* data, Version version, SpanID spanContext) {
	if (version == latestVersion) {
		version = std::max(Version(1), data->version.get());
	}

	if (version < data->oldestVersion.get() || version <= 0) {
		return transaction_too_old();
	} else if (version <= data->version.get()) {
		return version;
	}

	if ((data->behind || data->versionBehind) && version > data->version.get()) {
		return process_behind();
	}

	if (deterministicRandom()->random01() < 0.001) {
		TraceEvent("WaitForVersion1000x");
	}
	return waitForVersionActor(data, version, spanContext);
}

ACTOR Future<Version> waitForVersionNoTooOld(StorageServer* data, Version version) {
	// This could become an Actor transparently, but for now it just does the lookup
	if (version == latestVersion)
		version = std::max(Version(1), data->version.get());
	if (version <= data->version.get())
		return version;
	choose {
		when(wait(data->version.whenAtLeast(version))) { return version; }
		when(wait(delay(SERVER_KNOBS->FUTURE_VERSION_DELAY))) {
			if (deterministicRandom()->random01() < 0.001)
				TraceEvent(SevWarn, "ShardServerFutureVersion1000x", data->thisServerID)
				    .detail("Version", version)
				    .detail("MyVersion", data->version.get())
				    .detail("ServerID", data->thisServerID);
			throw future_version();
		}
	}
}

ACTOR Future<Void> getValueQ(StorageServer* data, GetValueRequest req) {
	state int64_t resultSize = 0;
	Span span("SS:getValue"_loc, { req.spanContext });
	span.addTag("key"_sr, req.key);

	try {
		++data->counters.getValueQueries;
		++data->counters.allQueries;
		++data->readQueueSizeMetric;
		data->maxQueryQueue = std::max<int>(
		    data->maxQueryQueue, data->counters.allQueries.getValue() - data->counters.finishedQueries.getValue());

		// Active load balancing runs at a very high priority (to obtain accurate queue lengths)
		// so we need to downgrade here
		wait(data->getQueryDelay());

		if (req.debugID.present())
			g_traceBatch.addEvent("GetValueDebug",
			                      req.debugID.get().first(),
			                      "getValueQ.DoRead"); //.detail("TaskID", g_network->getCurrentTask());

		state Optional<Value> v;
		state Version version = wait(waitForVersion(data, req.version, req.spanContext));
		if (req.debugID.present())
			g_traceBatch.addEvent("GetValueDebug",
			                      req.debugID.get().first(),
			                      "getValueQ.AfterVersion"); //.detail("TaskID", g_network->getCurrentTask());

		state uint64_t changeCounter = data->shardChangeCounter;

		if (!data->shards[req.key]->isReadable()) {
			//TraceEvent("WrongShardServer", data->thisServerID).detail("Key", req.key).detail("Version", version).detail("In", "getValueQ");
			throw wrong_shard_server();
		}

		state int path = 0;
		auto i = data->data().at(version).lastLessOrEqual(req.key);
		if (i && i->isValue() && i.key() == req.key) {
			v = (Value)i->getValue();
			path = 1;
		} else if (!i || !i->isClearTo() || i->getEndKey() <= req.key) {
			path = 2;
			Optional<Value> vv = wait(data->storage.readValue(req.key, req.debugID));
			// Validate that while we were reading the data we didn't lose the version or shard
			if (version < data->storageVersion()) {
				TEST(true); // transaction_too_old after readValue
				throw transaction_too_old();
			}
			data->checkChangeCounter(changeCounter, req.key);
			v = vv;
		}

		DEBUG_MUTATION("ShardGetValue",
		               version,
		               MutationRef(MutationRef::DebugKey, req.key, v.present() ? v.get() : LiteralStringRef("<null>")));
		DEBUG_MUTATION("ShardGetPath",
		               version,
		               MutationRef(MutationRef::DebugKey,
		                           req.key,
		                           path == 0   ? LiteralStringRef("0")
		                           : path == 1 ? LiteralStringRef("1")
		                                       : LiteralStringRef("2")));

		/*
		StorageMetrics m;
		m.bytesPerKSecond = req.key.size() + (v.present() ? v.get().size() : 0);
		m.iosPerKSecond = 1;
		data->metrics.notify(req.key, m);
		*/

		if (v.present()) {
			++data->counters.rowsQueried;
			resultSize = v.get().size();
			data->counters.bytesQueried += resultSize;
		} else {
			++data->counters.emptyQueries;
		}

		if (SERVER_KNOBS->READ_SAMPLING_ENABLED) {
			// If the read yields no value, randomly sample the empty read.
			int64_t bytesReadPerKSecond =
			    v.present() ? std::max((int64_t)(req.key.size() + v.get().size()), SERVER_KNOBS->EMPTY_READ_PENALTY)
			                : SERVER_KNOBS->EMPTY_READ_PENALTY;
			data->metrics.notifyBytesReadPerKSecond(req.key, bytesReadPerKSecond);
		}

		if (req.debugID.present())
			g_traceBatch.addEvent("GetValueDebug",
			                      req.debugID.get().first(),
			                      "getValueQ.AfterRead"); //.detail("TaskID", g_network->getCurrentTask());

		// Check if the desired key might be cached
		auto cached = data->cachedRangeMap[req.key];
		// if (cached)
		//	TraceEvent(SevDebug, "SSGetValueCached").detail("Key", req.key);

		GetValueReply reply(v, cached);
		reply.penalty = data->getPenalty();
		req.reply.send(reply);
	} catch (Error& e) {
		if (!canReplyWith(e))
			throw;
		data->sendErrorWithPenalty(req.reply, e, data->getPenalty());
	}

	data->transactionTagCounter.addRequest(req.tags, resultSize);

	++data->counters.finishedQueries;
	--data->readQueueSizeMetric;

	double duration = g_network->timer() - req.requestTime();
	data->counters.readLatencySample.addMeasurement(duration);
	if (data->latencyBandConfig.present()) {
		int maxReadBytes =
		    data->latencyBandConfig.get().readConfig.maxReadBytes.orDefault(std::numeric_limits<int>::max());
		data->counters.readLatencyBands.addMeasurement(duration, resultSize > maxReadBytes);
	}

	return Void();
};

// Pessimistic estimate the number of overhead bytes used by each
// watch. Watch key references are stored in an AsyncMap<Key,bool>, and actors
// must be kept alive until the watch is finished.
extern size_t WATCH_OVERHEAD_WATCHQ, WATCH_OVERHEAD_WATCHIMPL;

ACTOR Future<Version> watchWaitForValueChange(StorageServer* data, SpanID parent, KeyRef key) {
	state Location spanLocation = "SS:watchWaitForValueChange"_loc;
	state Span span(spanLocation, { parent });
	state Reference<ServerWatchMetadata> metadata = data->getWatchMetadata(key);

	if (metadata->debugID.present())
		g_traceBatch.addEvent("WatchValueDebug",
		                      metadata->debugID.get().first(),
		                      "watchValueSendReply.Before"); //.detail("TaskID", g_network->getCurrentTask());

	wait(success(waitForVersionNoTooOld(data, metadata->version)));
	if (metadata->debugID.present())
		g_traceBatch.addEvent("WatchValueDebug",
		                      metadata->debugID.get().first(),
		                      "watchValueSendReply.AfterVersion"); //.detail("TaskID", g_network->getCurrentTask());

	state Version minVersion = data->data().latestVersion;
	state Future<Void> watchFuture = data->watches.onChange(metadata->key);
	loop {
		try {
			metadata = data->getWatchMetadata(key);
			state Version latest = data->version.get();
			TEST(latest >= minVersion &&
			     latest < data->data().latestVersion); // Starting watch loop with latestVersion > data->version
			GetValueRequest getReq(span.context, metadata->key, latest, metadata->tags, metadata->debugID);
			state Future<Void> getValue = getValueQ(
			    data, getReq); // we are relying on the delay zero at the top of getValueQ, if removed we need one here
			GetValueReply reply = wait(getReq.reply.getFuture());
			span = Span(spanLocation, parent);

			if (reply.error.present()) {
				ASSERT(reply.error.get().code() != error_code_future_version);
				throw reply.error.get();
			}
			if (BUGGIFY) {
				throw transaction_too_old();
			}

			DEBUG_MUTATION(
			    "ShardWatchValue",
			    latest,
			    MutationRef(MutationRef::DebugKey,
			                metadata->key,
			                reply.value.present() ? StringRef(reply.value.get()) : LiteralStringRef("<null>")));

			if (metadata->debugID.present())
				g_traceBatch.addEvent(
				    "WatchValueDebug",
				    metadata->debugID.get().first(),
				    "watchValueSendReply.AfterRead"); //.detail("TaskID", g_network->getCurrentTask());

			if (reply.value != metadata->value && latest >= metadata->version) {
				return latest; // fire watch
			}

			if (data->watchBytes > SERVER_KNOBS->MAX_STORAGE_SERVER_WATCH_BYTES) {
				TEST(true); // Too many watches, reverting to polling
				throw watch_cancelled();
			}

			state int64_t watchBytes =
			    (metadata->key.expectedSize() + metadata->value.expectedSize() + key.expectedSize() +
			     sizeof(Reference<ServerWatchMetadata>) + sizeof(ServerWatchMetadata) + WATCH_OVERHEAD_WATCHIMPL);

			data->watchBytes += watchBytes;
			try {
				if (latest < minVersion) {
					// If the version we read is less than minVersion, then we may fail to be notified of any changes
					// that occur up to or including minVersion To prevent that, we'll check the key again once the
					// version reaches our minVersion
					watchFuture = watchFuture || data->version.whenAtLeast(minVersion);
				}
				if (BUGGIFY) {
					// Simulate a trigger on the watch that results in the loop going around without the value changing
					watchFuture = watchFuture || delay(deterministicRandom()->random01());
				}
				wait(watchFuture);
				data->watchBytes -= watchBytes;
			} catch (Error& e) {
				data->watchBytes -= watchBytes;
				throw;
			}
		} catch (Error& e) {
			if (e.code() != error_code_transaction_too_old) {
				throw e;
			}

			TEST(true); // Reading a watched key failed with transaction_too_old
		}

		watchFuture = data->watches.onChange(metadata->key);
		wait(data->version.whenAtLeast(data->data().latestVersion));
	}
}

void checkCancelWatchImpl(StorageServer* data, WatchValueRequest req) {
	Reference<ServerWatchMetadata> metadata = data->getWatchMetadata(req.key.contents());
	if (metadata.isValid() && metadata->versionPromise.getFutureReferenceCount() == 1) {
		// last watch timed out so cancel watch_impl and delete key from the map
		data->deleteWatchMetadata(req.key.contents());
		metadata->watch_impl.cancel();
	}
}

ACTOR Future<Void> watchValueSendReply(StorageServer* data,
                                       WatchValueRequest req,
                                       Future<Version> resp,
                                       SpanID spanContext) {
	state Span span("SS:watchValue"_loc, { spanContext });
	state double startTime = now();
	++data->counters.watchQueries;
	++data->numWatches;
	data->watchBytes += WATCH_OVERHEAD_WATCHQ;

	loop {
		double timeoutDelay = -1;
		if (data->noRecentUpdates.get()) {
			timeoutDelay = std::max(CLIENT_KNOBS->FAST_WATCH_TIMEOUT - (now() - startTime), 0.0);
		} else if (!BUGGIFY) {
			timeoutDelay = std::max(CLIENT_KNOBS->WATCH_TIMEOUT - (now() - startTime), 0.0);
		}

		try {
			choose {
				when(Version ver = wait(resp)) {
					// fire watch
					req.reply.send(WatchValueReply{ ver });
					checkCancelWatchImpl(data, req);
					--data->numWatches;
					data->watchBytes -= WATCH_OVERHEAD_WATCHQ;
					return Void();
				}
				when(wait(timeoutDelay < 0 ? Never() : delay(timeoutDelay))) {
					// watch timed out
					data->sendErrorWithPenalty(req.reply, timed_out(), data->getPenalty());
					checkCancelWatchImpl(data, req);
					--data->numWatches;
					data->watchBytes -= WATCH_OVERHEAD_WATCHQ;
					return Void();
				}
				when(wait(data->noRecentUpdates.onChange())) {}
			}
		} catch (Error& e) {
			data->watchBytes -= WATCH_OVERHEAD_WATCHQ;
			checkCancelWatchImpl(data, req);
			--data->numWatches;

			if (!canReplyWith(e))
				throw e;
			data->sendErrorWithPenalty(req.reply, e, data->getPenalty());
			return Void();
		}
	}
}

#ifdef NO_INTELLISENSE
size_t WATCH_OVERHEAD_WATCHQ =
    sizeof(WatchValueSendReplyActorState<WatchValueSendReplyActor>) + sizeof(WatchValueSendReplyActor);
size_t WATCH_OVERHEAD_WATCHIMPL =
    sizeof(WatchWaitForValueChangeActorState<WatchWaitForValueChangeActor>) + sizeof(WatchWaitForValueChangeActor);
#else
size_t WATCH_OVERHEAD_WATCHQ = 0; // only used in IDE so value is irrelevant
size_t WATCH_OVERHEAD_WATCHIMPL = 0;
#endif

ACTOR Future<Void> getShardState_impl(StorageServer* data, GetShardStateRequest req) {
	ASSERT(req.mode != GetShardStateRequest::NO_WAIT);

	loop {
		std::vector<Future<Void>> onChange;

		for (auto t : data->shards.intersectingRanges(req.keys)) {
			if (!t.value()->assigned()) {
				onChange.push_back(delay(SERVER_KNOBS->SHARD_READY_DELAY));
				break;
			}

			if (req.mode == GetShardStateRequest::READABLE && !t.value()->isReadable())
				onChange.push_back(t.value()->adding->readWrite.getFuture());

			if (req.mode == GetShardStateRequest::FETCHING && !t.value()->isFetched())
				onChange.push_back(t.value()->adding->fetchComplete.getFuture());
		}

		if (!onChange.size()) {
			req.reply.send(GetShardStateReply{ data->version.get(), data->durableVersion.get() });
			return Void();
		}

		wait(waitForAll(onChange));
		wait(delay(0)); // onChange could have been triggered by cancellation, let things settle before rechecking
	}
}

ACTOR Future<Void> getShardStateQ(StorageServer* data, GetShardStateRequest req) {
	choose {
		when(wait(getShardState_impl(data, req))) {}
		when(wait(delay(g_network->isSimulated() ? 10 : 60))) {
			data->sendErrorWithPenalty(req.reply, timed_out(), data->getPenalty());
		}
	}
	return Void();
}

void merge(Arena& arena,
           VectorRef<KeyValueRef, VecSerStrategy::String>& output,
           VectorRef<KeyValueRef> const& vm_output,
           RangeResult const& base,
           int& vCount,
           int limit,
           bool stopAtEndOfBase,
           int& pos,
           int limitBytes = 1 << 30)
// Combines data from base (at an older version) with sets from newer versions in [start, end) and appends the first (up
// to) |limit| rows to output If limit<0, base and output are in descending order, and start->key()>end->key(), but
// start is still inclusive and end is exclusive
{
	ASSERT(limit != 0);
	// Add a dependency of the new arena on the result from the KVS so that we don't have to copy any of the KVS
	// results.
	arena.dependsOn(base.arena());

	bool forward = limit > 0;
	if (!forward)
		limit = -limit;
	int adjustedLimit = limit + output.size();
	int accumulatedBytes = 0;
	KeyValueRef const* baseStart = base.begin();
	KeyValueRef const* baseEnd = base.end();
	while (baseStart != baseEnd && vCount > 0 && output.size() < adjustedLimit && accumulatedBytes < limitBytes) {
		if (forward ? baseStart->key < vm_output[pos].key : baseStart->key > vm_output[pos].key) {
			output.push_back(arena, *baseStart++);
		} else {
			output.push_back_deep(arena, vm_output[pos]);
			if (baseStart->key == vm_output[pos].key)
				++baseStart;
			++pos;
			vCount--;
		}
		accumulatedBytes += sizeof(KeyValueRef) + output.end()[-1].expectedSize();
	}
	while (baseStart != baseEnd && output.size() < adjustedLimit && accumulatedBytes < limitBytes) {
		output.push_back(arena, *baseStart++);
		accumulatedBytes += sizeof(KeyValueRef) + output.end()[-1].expectedSize();
	}
	if (!stopAtEndOfBase) {
		while (vCount > 0 && output.size() < adjustedLimit && accumulatedBytes < limitBytes) {
			output.push_back_deep(arena, vm_output[pos]);
			accumulatedBytes += sizeof(KeyValueRef) + output.end()[-1].expectedSize();
			++pos;
			vCount--;
		}
	}
}

// If limit>=0, it returns the first rows in the range (sorted ascending), otherwise the last rows (sorted descending).
// readRange has O(|result|) + O(log |data|) cost
ACTOR Future<GetKeyValuesReply> readRange(StorageServer* data,
                                          Version version,
                                          KeyRange range,
                                          int limit,
                                          int* pLimitBytes,
                                          SpanID parentSpan) {
	state GetKeyValuesReply result;
	state StorageServer::VersionedData::ViewAtVersion view = data->data().at(version);
	state StorageServer::VersionedData::iterator vCurrent = view.end();
	state KeyRef readBegin;
	state KeyRef readEnd;
	state Key readBeginTemp;
	state int vCount = 0;
	state Span span("SS:readRange"_loc, parentSpan);

	// for caching the storage queue results during the first PTree traversal
	state VectorRef<KeyValueRef> resultCache;

	// for remembering the position in the resultCache
	state int pos = 0;

	// Check if the desired key-range is cached
	auto containingRange = data->cachedRangeMap.rangeContaining(range.begin);
	if (containingRange.value() && containingRange->range().end >= range.end) {
		//TraceEvent(SevDebug, "SSReadRangeCached").detail("Size",data->cachedRangeMap.size()).detail("ContainingRangeBegin",containingRange->range().begin).detail("ContainingRangeEnd",containingRange->range().end).
		//	detail("Begin", range.begin).detail("End",range.end);
		result.cached = true;
	} else
		result.cached = false;

	// if (limit >= 0) we are reading forward, else backward
	if (limit >= 0) {
		// We might care about a clear beginning before start that
		//  runs into range
		vCurrent = view.lastLessOrEqual(range.begin);
		if (vCurrent && vCurrent->isClearTo() && vCurrent->getEndKey() > range.begin)
			readBegin = vCurrent->getEndKey();
		else
			readBegin = range.begin;

		vCurrent = view.lower_bound(readBegin);

		while (limit > 0 && *pLimitBytes > 0 && readBegin < range.end) {
			ASSERT(!vCurrent || vCurrent.key() >= readBegin);
			ASSERT(data->storageVersion() <= version);

			/* Traverse the PTree further, if thare are no unconsumed resultCache items */
			if (pos == resultCache.size()) {
				if (vCurrent) {
					auto b = vCurrent;
					--b;
					ASSERT(!b || b.key() < readBegin);
				}

				// Read up to limit items from the view, stopping at the next clear (or the end of the range)
				int vSize = 0;
				while (vCurrent && vCurrent.key() < range.end && !vCurrent->isClearTo() && vCount < limit &&
				       vSize < *pLimitBytes) {
					// Store the versionedData results in resultCache
					resultCache.emplace_back(result.arena, vCurrent.key(), vCurrent->getValue());
					vSize += sizeof(KeyValueRef) + resultCache.cback().expectedSize();
					++vCount;
					++vCurrent;
				}
			}

			// Read the data on disk up to vCurrent (or the end of the range)
			readEnd = vCurrent ? std::min(vCurrent.key(), range.end) : range.end;
			RangeResult atStorageVersion =
			    wait(data->storage.readRange(KeyRangeRef(readBegin, readEnd), limit, *pLimitBytes));

			ASSERT(atStorageVersion.size() <= limit);
			if (data->storageVersion() > version)
				throw transaction_too_old();

			// merge the sets in resultCache with the sets on disk, stopping at the last key from disk if there is
			// 'more'
			int prevSize = result.data.size();
			merge(result.arena,
			      result.data,
			      resultCache,
			      atStorageVersion,
			      vCount,
			      limit,
			      atStorageVersion.more,
			      pos,
			      *pLimitBytes);
			limit -= result.data.size() - prevSize;

			for (auto i = result.data.begin() + prevSize; i != result.data.end(); i++) {
				*pLimitBytes -= sizeof(KeyValueRef) + i->expectedSize();
			}

			if (limit <= 0 || *pLimitBytes <= 0) {
				break;
			}

			// Setup for the next iteration
			// If we hit our limits reading from disk but then combining with MVCC gave us back more room
			if (atStorageVersion
			        .more) { // if there might be more data, begin reading right after what we already found to find out
				ASSERT(result.data.end()[-1].key == atStorageVersion.end()[-1].key);
				readBegin = readBeginTemp = keyAfter(result.data.end()[-1].key);
			} else if (vCurrent && vCurrent->isClearTo()) { // if vCurrent is a clear, skip it.
				ASSERT(vCurrent->getEndKey() > readBegin);
				readBegin = vCurrent->getEndKey(); // next disk read should start at the end of the clear
				++vCurrent;
			} else {
				ASSERT(readEnd == range.end);
				break;
			}
		}
	} else {
		vCurrent = view.lastLess(range.end);

		// A clear might extend all the way to range.end
		if (vCurrent && vCurrent->isClearTo() && vCurrent->getEndKey() >= range.end) {
			readEnd = vCurrent.key();
			--vCurrent;
		} else {
			readEnd = range.end;
		}

		while (limit < 0 && *pLimitBytes > 0 && readEnd > range.begin) {
			ASSERT(!vCurrent || vCurrent.key() < readEnd);
			ASSERT(data->storageVersion() <= version);

			/* Traverse the PTree further, if thare are no unconsumed resultCache items */
			if (pos == resultCache.size()) {
				if (vCurrent) {
					auto b = vCurrent;
					++b;
					ASSERT(!b || b.key() >= readEnd);
				}

				vCount = 0;
				int vSize = 0;
				while (vCurrent && vCurrent.key() >= range.begin && !vCurrent->isClearTo() && vCount < -limit &&
				       vSize < *pLimitBytes) {
					// Store the versionedData results in resultCache
					resultCache.emplace_back(result.arena, vCurrent.key(), vCurrent->getValue());
					vSize += sizeof(KeyValueRef) + resultCache.cback().expectedSize();
					++vCount;
					--vCurrent;
				}
			}

			readBegin = vCurrent ? std::max(vCurrent->isClearTo() ? vCurrent->getEndKey() : vCurrent.key(), range.begin)
			                     : range.begin;
			RangeResult atStorageVersion =
			    wait(data->storage.readRange(KeyRangeRef(readBegin, readEnd), limit, *pLimitBytes));

			ASSERT(atStorageVersion.size() <= -limit);
			if (data->storageVersion() > version)
				throw transaction_too_old();

			int prevSize = result.data.size();
			merge(result.arena,
			      result.data,
			      resultCache,
			      atStorageVersion,
			      vCount,
			      limit,
			      atStorageVersion.more,
			      pos,
			      *pLimitBytes);
			limit += result.data.size() - prevSize;

			for (auto i = result.data.begin() + prevSize; i != result.data.end(); i++) {
				*pLimitBytes -= sizeof(KeyValueRef) + i->expectedSize();
			}

			if (limit >= 0 || *pLimitBytes <= 0) {
				break;
			}

			if (atStorageVersion.more) {
				ASSERT(result.data.end()[-1].key == atStorageVersion.end()[-1].key);
				readEnd = result.data.end()[-1].key;
			} else if (vCurrent && vCurrent->isClearTo()) {
				ASSERT(vCurrent.key() < readEnd);
				readEnd = vCurrent.key();
				--vCurrent;
			} else {
				ASSERT(readBegin == range.begin);
				break;
			}
		}
	}

	// all but the last item are less than *pLimitBytes
	ASSERT(result.data.size() == 0 || *pLimitBytes + result.data.end()[-1].expectedSize() + sizeof(KeyValueRef) > 0);
	result.more = limit == 0 || *pLimitBytes <= 0; // FIXME: Does this have to be exact?
	result.version = version;
	return result;
}

// bool selectorInRange( KeySelectorRef const& sel, KeyRangeRef const& range ) {
// Returns true if the given range suffices to at least begin to resolve the given KeySelectorRef
//	return sel.getKey() >= range.begin && (sel.isBackward() ? sel.getKey() <= range.end : sel.getKey() < range.end);
//}

ACTOR Future<Key> findKey(StorageServer* data,
                          KeySelectorRef sel,
                          Version version,
                          KeyRange range,
                          int* pOffset,
                          SpanID parentSpan)
// Attempts to find the key indicated by sel in the data at version, within range.
// Precondition: selectorInRange(sel, range)
// If it is found, offset is set to 0 and a key is returned which falls inside range.
// If the search would depend on any key outside range OR if the key selector offset is too large (range read returns
// too many bytes), it returns either
//   a negative offset and a key in [range.begin, sel.getKey()], indicating the key is (the first key <= returned key) +
//   offset, or a positive offset and a key in (sel.getKey(), range.end], indicating the key is (the first key >=
//   returned key) + offset-1
// The range passed in to this function should specify a shard.  If range.begin is repeatedly not the beginning of a
// shard, then it is possible to get stuck looping here
{
	ASSERT(version != latestVersion);
	ASSERT(selectorInRange(sel, range) && version >= data->oldestVersion.get());

	// Count forward or backward distance items, skipping the first one if it == key and skipEqualKey
	state bool forward = sel.offset > 0; // If forward, result >= sel.getKey(); else result <= sel.getKey()
	state int sign = forward ? +1 : -1;
	state bool skipEqualKey = sel.orEqual == forward;
	state int distance = forward ? sel.offset : 1 - sel.offset;
	state Span span("SS.findKey"_loc, { parentSpan });

	// Don't limit the number of bytes if this is a trivial key selector (there will be at most two items returned from
	// the read range in this case)
	state int maxBytes;
	if (sel.offset <= 1 && sel.offset >= 0)
		maxBytes = std::numeric_limits<int>::max();
	else
		maxBytes = BUGGIFY ? SERVER_KNOBS->BUGGIFY_LIMIT_BYTES : SERVER_KNOBS->STORAGE_LIMIT_BYTES;

	state GetKeyValuesReply rep = wait(
	    readRange(data,
	              version,
	              forward ? KeyRangeRef(sel.getKey(), range.end) : KeyRangeRef(range.begin, keyAfter(sel.getKey())),
	              (distance + skipEqualKey) * sign,
	              &maxBytes,
	              span.context));
	state bool more = rep.more && rep.data.size() != distance + skipEqualKey;

	// If we get only one result in the reverse direction as a result of the data being too large, we could get stuck in
	// a loop
	if (more && !forward && rep.data.size() == 1) {
		TEST(true); // Reverse key selector returned only one result in range read
		maxBytes = std::numeric_limits<int>::max();
		GetKeyValuesReply rep2 = wait(
		    readRange(data, version, KeyRangeRef(range.begin, keyAfter(sel.getKey())), -2, &maxBytes, span.context));
		rep = rep2;
		more = rep.more && rep.data.size() != distance + skipEqualKey;
		ASSERT(rep.data.size() == 2 || !more);
	}

	int index = distance - 1;
	if (skipEqualKey && rep.data.size() && rep.data[0].key == sel.getKey())
		++index;

	if (index < rep.data.size()) {
		*pOffset = 0;

		if (SERVER_KNOBS->READ_SAMPLING_ENABLED) {
			int64_t bytesReadPerKSecond =
			    std::max((int64_t)rep.data[index].key.size(), SERVER_KNOBS->EMPTY_READ_PENALTY);
			data->metrics.notifyBytesReadPerKSecond(sel.getKey(), bytesReadPerKSecond);
		}

		return rep.data[index].key;
	} else {
		if (SERVER_KNOBS->READ_SAMPLING_ENABLED) {
			int64_t bytesReadPerKSecond = SERVER_KNOBS->EMPTY_READ_PENALTY;
			data->metrics.notifyBytesReadPerKSecond(sel.getKey(), bytesReadPerKSecond);
		}

		// FIXME: If range.begin=="" && !forward, return success?
		*pOffset = index - rep.data.size() + 1;
		if (!forward)
			*pOffset = -*pOffset;

		if (more) {
			TEST(true); // Key selector read range had more results

			ASSERT(rep.data.size());
			Key returnKey = forward ? keyAfter(rep.data.back().key) : rep.data.back().key;

			// This is possible if key/value pairs are very large and only one result is returned on a last less than
			// query SOMEDAY: graceful handling of exceptionally sized values
			ASSERT(returnKey != sel.getKey());

			return returnKey;
		} else
			return forward ? range.end : range.begin;
	}
}

KeyRange getShardKeyRange(StorageServer* data, const KeySelectorRef& sel)
// Returns largest range such that the shard state isReadable and selectorInRange(sel, range) or wrong_shard_server if
// no such range exists
{
	auto i = sel.isBackward() ? data->shards.rangeContainingKeyBefore(sel.getKey())
	                          : data->shards.rangeContaining(sel.getKey());
	if (!i->value()->isReadable())
		throw wrong_shard_server();
	ASSERT(selectorInRange(sel, i->range()));
	return i->range();
}

ACTOR Future<Void> getKeyValuesQ(StorageServer* data, GetKeyValuesRequest req)
// Throws a wrong_shard_server if the keys in the request or result depend on data outside this server OR if a large
// selector offset prevents all data from being read in one range read
{
	state Span span("SS:getKeyValues"_loc, { req.spanContext });
	state int64_t resultSize = 0;

	++data->counters.getRangeQueries;
	++data->counters.allQueries;
	++data->readQueueSizeMetric;
	data->maxQueryQueue = std::max<int>(
	    data->maxQueryQueue, data->counters.allQueries.getValue() - data->counters.finishedQueries.getValue());

	// Active load balancing runs at a very high priority (to obtain accurate queue lengths)
	// so we need to downgrade here
	if (SERVER_KNOBS->FETCH_KEYS_LOWER_PRIORITY && req.isFetchKeys) {
		wait(delay(0, TaskPriority::FetchKeys));
	} else {
		wait(data->getQueryDelay());
	}

	try {
		if (req.debugID.present())
			g_traceBatch.addEvent("TransactionDebug", req.debugID.get().first(), "storageserver.getKeyValues.Before");
		state Version version = wait(waitForVersion(data, req.version, span.context));

		state uint64_t changeCounter = data->shardChangeCounter;
		//		try {
		state KeyRange shard = getShardKeyRange(data, req.begin);

		if (req.debugID.present())
			g_traceBatch.addEvent(
			    "TransactionDebug", req.debugID.get().first(), "storageserver.getKeyValues.AfterVersion");
		//.detail("ShardBegin", shard.begin).detail("ShardEnd", shard.end);
		//} catch (Error& e) { TraceEvent("WrongShardServer", data->thisServerID).detail("Begin",
		// req.begin.toString()).detail("End", req.end.toString()).detail("Version", version).detail("Shard",
		//"None").detail("In", "getKeyValues>getShardKeyRange"); throw e; }

		if (!selectorInRange(req.end, shard) && !(req.end.isFirstGreaterOrEqual() && req.end.getKey() == shard.end)) {
			//			TraceEvent("WrongShardServer1", data->thisServerID).detail("Begin",
			// req.begin.toString()).detail("End", req.end.toString()).detail("Version", version).detail("ShardBegin",
			// shard.begin).detail("ShardEnd", shard.end).detail("In", "getKeyValues>checkShardExtents");
			throw wrong_shard_server();
		}

		state int offset1;
		state int offset2;
		state Future<Key> fBegin = req.begin.isFirstGreaterOrEqual()
		                               ? Future<Key>(req.begin.getKey())
		                               : findKey(data, req.begin, version, shard, &offset1, span.context);
		state Future<Key> fEnd = req.end.isFirstGreaterOrEqual()
		                             ? Future<Key>(req.end.getKey())
		                             : findKey(data, req.end, version, shard, &offset2, span.context);
		state Key begin = wait(fBegin);
		state Key end = wait(fEnd);
		if (req.debugID.present())
			g_traceBatch.addEvent(
			    "TransactionDebug", req.debugID.get().first(), "storageserver.getKeyValues.AfterKeys");
		//.detail("Off1",offset1).detail("Off2",offset2).detail("ReqBegin",req.begin.getKey()).detail("ReqEnd",req.end.getKey());

		// Offsets of zero indicate begin/end keys in this shard, which obviously means we can answer the query
		// An end offset of 1 is also OK because the end key is exclusive, so if the first key of the next shard is the
		// end the last actual key returned must be from this shard. A begin offset of 1 is also OK because then either
		// begin is past end or equal to end (so the result is definitely empty)
		if ((offset1 && offset1 != 1) || (offset2 && offset2 != 1)) {
			TEST(true); // wrong_shard_server due to offset
			// We could detect when offset1 takes us off the beginning of the database or offset2 takes us off the end,
			// and return a clipped range rather than an error (since that is what the NativeAPI.getRange will do anyway
			// via its "slow path"), but we would have to add some flags to the response to encode whether we went off
			// the beginning and the end, since it needs that information.
			//TraceEvent("WrongShardServer2", data->thisServerID).detail("Begin", req.begin.toString()).detail("End", req.end.toString()).detail("Version", version).detail("ShardBegin", shard.begin).detail("ShardEnd", shard.end).detail("In", "getKeyValues>checkOffsets").detail("BeginKey", begin).detail("EndKey", end).detail("BeginOffset", offset1).detail("EndOffset", offset2);
			throw wrong_shard_server();
		}

		if (begin >= end) {
			if (req.debugID.present())
				g_traceBatch.addEvent("TransactionDebug", req.debugID.get().first(), "storageserver.getKeyValues.Send");
			//.detail("Begin",begin).detail("End",end);

			GetKeyValuesReply none;
			none.version = version;
			none.more = false;
			none.penalty = data->getPenalty();

			data->checkChangeCounter(changeCounter,
			                         KeyRangeRef(std::min<KeyRef>(req.begin.getKey(), req.end.getKey()),
			                                     std::max<KeyRef>(req.begin.getKey(), req.end.getKey())));
			req.reply.send(none);
		} else {
			state int remainingLimitBytes = req.limitBytes;

			GetKeyValuesReply _r =
			    wait(readRange(data, version, KeyRangeRef(begin, end), req.limit, &remainingLimitBytes, span.context));
			GetKeyValuesReply r = _r;

			if (req.debugID.present())
				g_traceBatch.addEvent(
				    "TransactionDebug", req.debugID.get().first(), "storageserver.getKeyValues.AfterReadRange");
			//.detail("Begin",begin).detail("End",end).detail("SizeOf",r.data.size());
			data->checkChangeCounter(
			    changeCounter,
			    KeyRangeRef(std::min<KeyRef>(begin, std::min<KeyRef>(req.begin.getKey(), req.end.getKey())),
			                std::max<KeyRef>(end, std::max<KeyRef>(req.begin.getKey(), req.end.getKey()))));
			if (EXPENSIVE_VALIDATION) {
				for (int i = 0; i < r.data.size(); i++)
					ASSERT(r.data[i].key >= begin && r.data[i].key < end);
				ASSERT(r.data.size() <= std::abs(req.limit));
			}

			/*for( int i = 0; i < r.data.size(); i++ ) {
			    StorageMetrics m;
			    m.bytesPerKSecond = r.data[i].expectedSize();
			    m.iosPerKSecond = 1; //FIXME: this should be 1/r.data.size(), but we cannot do that because it is an int
			    data->metrics.notify(r.data[i].key, m);
			}*/

			// For performance concerns, the cost of a range read is billed to the start key and end key of the range.
			int64_t totalByteSize = 0;
			for (int i = 0; i < r.data.size(); i++) {
				totalByteSize += r.data[i].expectedSize();
			}
			if (totalByteSize > 0 && SERVER_KNOBS->READ_SAMPLING_ENABLED) {
				int64_t bytesReadPerKSecond = std::max(totalByteSize, SERVER_KNOBS->EMPTY_READ_PENALTY) / 2;
				data->metrics.notifyBytesReadPerKSecond(r.data[0].key, bytesReadPerKSecond);
				data->metrics.notifyBytesReadPerKSecond(r.data[r.data.size() - 1].key, bytesReadPerKSecond);
			}

			r.penalty = data->getPenalty();
			req.reply.send(r);

			resultSize = req.limitBytes - remainingLimitBytes;
			data->counters.bytesQueried += resultSize;
			data->counters.rowsQueried += r.data.size();
			if (r.data.size() == 0) {
				++data->counters.emptyQueries;
			}
		}
	} catch (Error& e) {
		if (!canReplyWith(e))
			throw;
		data->sendErrorWithPenalty(req.reply, e, data->getPenalty());
	}

	data->transactionTagCounter.addRequest(req.tags, resultSize);
	++data->counters.finishedQueries;
	--data->readQueueSizeMetric;

	double duration = g_network->timer() - req.requestTime();
	data->counters.readLatencySample.addMeasurement(duration);
	if (data->latencyBandConfig.present()) {
		int maxReadBytes =
		    data->latencyBandConfig.get().readConfig.maxReadBytes.orDefault(std::numeric_limits<int>::max());
		int maxSelectorOffset =
		    data->latencyBandConfig.get().readConfig.maxKeySelectorOffset.orDefault(std::numeric_limits<int>::max());
		data->counters.readLatencyBands.addMeasurement(duration,
		                                               resultSize > maxReadBytes ||
		                                                   abs(req.begin.offset) > maxSelectorOffset ||
		                                                   abs(req.end.offset) > maxSelectorOffset);
	}

	return Void();
}

ACTOR Future<Void> getKeyValuesStreamQ(StorageServer* data, GetKeyValuesStreamRequest req)
// Throws a wrong_shard_server if the keys in the request or result depend on data outside this server OR if a large
// selector offset prevents all data from being read in one range read
{
	state Span span("SS:getKeyValuesStream"_loc, { req.spanContext });
	state int64_t resultSize = 0;

	req.reply.setByteLimit(SERVER_KNOBS->RANGESTREAM_LIMIT_BYTES);
	++data->counters.getRangeStreamQueries;
	++data->counters.allQueries;
	++data->readQueueSizeMetric;
	data->maxQueryQueue = std::max<int>(
	    data->maxQueryQueue, data->counters.allQueries.getValue() - data->counters.finishedQueries.getValue());

	// Active load balancing runs at a very high priority (to obtain accurate queue lengths)
	// so we need to downgrade here
	if (SERVER_KNOBS->FETCH_KEYS_LOWER_PRIORITY && req.isFetchKeys) {
		wait(delay(0, TaskPriority::FetchKeys));
	} else {
		wait(delay(0, TaskPriority::DefaultEndpoint));
	}

	try {
		if (req.debugID.present())
			g_traceBatch.addEvent(
			    "TransactionDebug", req.debugID.get().first(), "storageserver.getKeyValuesStream.Before");
		state Version version = wait(waitForVersion(data, req.version, span.context));

		state uint64_t changeCounter = data->shardChangeCounter;
		//		try {
		state KeyRange shard = getShardKeyRange(data, req.begin);

		if (req.debugID.present())
			g_traceBatch.addEvent(
			    "TransactionDebug", req.debugID.get().first(), "storageserver.getKeyValuesStream.AfterVersion");
		//.detail("ShardBegin", shard.begin).detail("ShardEnd", shard.end);
		//} catch (Error& e) { TraceEvent("WrongShardServer", data->thisServerID).detail("Begin",
		//req.begin.toString()).detail("End", req.end.toString()).detail("Version", version).detail("Shard",
		//"None").detail("In", "getKeyValues>getShardKeyRange"); throw e; }

		if (!selectorInRange(req.end, shard) && !(req.end.isFirstGreaterOrEqual() && req.end.getKey() == shard.end)) {
			//			TraceEvent("WrongShardServer1", data->thisServerID).detail("Begin",
			//req.begin.toString()).detail("End", req.end.toString()).detail("Version", version).detail("ShardBegin",
			//shard.begin).detail("ShardEnd", shard.end).detail("In", "getKeyValues>checkShardExtents");
			throw wrong_shard_server();
		}

		state int offset1;
		state int offset2;
		state Future<Key> fBegin = req.begin.isFirstGreaterOrEqual()
		                               ? Future<Key>(req.begin.getKey())
		                               : findKey(data, req.begin, version, shard, &offset1, span.context);
		state Future<Key> fEnd = req.end.isFirstGreaterOrEqual()
		                             ? Future<Key>(req.end.getKey())
		                             : findKey(data, req.end, version, shard, &offset2, span.context);
		state Key begin = wait(fBegin);
		state Key end = wait(fEnd);
		if (req.debugID.present())
			g_traceBatch.addEvent(
			    "TransactionDebug", req.debugID.get().first(), "storageserver.getKeyValuesStream.AfterKeys");
		//.detail("Off1",offset1).detail("Off2",offset2).detail("ReqBegin",req.begin.getKey()).detail("ReqEnd",req.end.getKey());

		// Offsets of zero indicate begin/end keys in this shard, which obviously means we can answer the query
		// An end offset of 1 is also OK because the end key is exclusive, so if the first key of the next shard is the
		// end the last actual key returned must be from this shard. A begin offset of 1 is also OK because then either
		// begin is past end or equal to end (so the result is definitely empty)
		if ((offset1 && offset1 != 1) || (offset2 && offset2 != 1)) {
			TEST(true); // wrong_shard_server due to offset in rangeStream
			// We could detect when offset1 takes us off the beginning of the database or offset2 takes us off the end,
			// and return a clipped range rather than an error (since that is what the NativeAPI.getRange will do anyway
			// via its "slow path"), but we would have to add some flags to the response to encode whether we went off
			// the beginning and the end, since it needs that information.
			//TraceEvent("WrongShardServer2", data->thisServerID).detail("Begin", req.begin.toString()).detail("End", req.end.toString()).detail("Version", version).detail("ShardBegin", shard.begin).detail("ShardEnd", shard.end).detail("In", "getKeyValues>checkOffsets").detail("BeginKey", begin).detail("EndKey", end).detail("BeginOffset", offset1).detail("EndOffset", offset2);
			throw wrong_shard_server();
		}

		if (begin >= end) {
			if (req.debugID.present())
				g_traceBatch.addEvent(
				    "TransactionDebug", req.debugID.get().first(), "storageserver.getKeyValuesStream.Send");
			//.detail("Begin",begin).detail("End",end);

			GetKeyValuesStreamReply none;
			none.version = version;
			none.more = false;

			data->checkChangeCounter(changeCounter,
			                         KeyRangeRef(std::min<KeyRef>(req.begin.getKey(), req.end.getKey()),
			                                     std::max<KeyRef>(req.begin.getKey(), req.end.getKey())));
			req.reply.send(none);
			req.reply.sendError(end_of_stream());
		} else {
			loop {
				wait(req.reply.onReady());

				if (version < data->oldestVersion.get()) {
					throw transaction_too_old();
				}

				state int byteLimit = CLIENT_KNOBS->REPLY_BYTE_LIMIT;
				GetKeyValuesReply _r =
				    wait(readRange(data, version, KeyRangeRef(begin, end), req.limit, &byteLimit, span.context));
				GetKeyValuesStreamReply r(_r);

				if (req.debugID.present())
					g_traceBatch.addEvent("TransactionDebug",
					                      req.debugID.get().first(),
					                      "storageserver.getKeyValuesStream.AfterReadRange");
				//.detail("Begin",begin).detail("End",end).detail("SizeOf",r.data.size());
				data->checkChangeCounter(
				    changeCounter,
				    KeyRangeRef(std::min<KeyRef>(begin, std::min<KeyRef>(req.begin.getKey(), req.end.getKey())),
				                std::max<KeyRef>(end, std::max<KeyRef>(req.begin.getKey(), req.end.getKey()))));
				if (EXPENSIVE_VALIDATION) {
					for (int i = 0; i < r.data.size(); i++)
						ASSERT(r.data[i].key >= begin && r.data[i].key < end);
					ASSERT(r.data.size() <= std::abs(req.limit));
				}

				/*for( int i = 0; i < r.data.size(); i++ ) {
					StorageMetrics m;
					m.bytesPerKSecond = r.data[i].expectedSize();
					m.iosPerKSecond = 1; //FIXME: this should be 1/r.data.size(), but we cannot do that because it is an int
					data->metrics.notify(r.data[i].key, m);
				}*/

				// For performance concerns, the cost of a range read is billed to the start key and end key of the
				// range.
				int64_t totalByteSize = 0;
				for (int i = 0; i < r.data.size(); i++) {
					totalByteSize += r.data[i].expectedSize();
				}
				if (totalByteSize > 0 && SERVER_KNOBS->READ_SAMPLING_ENABLED) {
					int64_t bytesReadPerKSecond = std::max(totalByteSize, SERVER_KNOBS->EMPTY_READ_PENALTY) / 2;
					data->metrics.notifyBytesReadPerKSecond(r.data[0].key, bytesReadPerKSecond);
					data->metrics.notifyBytesReadPerKSecond(r.data[r.data.size() - 1].key, bytesReadPerKSecond);
				}

				req.reply.send(r);

				data->counters.rowsQueried += r.data.size();
				if (r.data.size() == 0) {
					++data->counters.emptyQueries;
				}
				if (!r.more) {
					req.reply.sendError(end_of_stream());
					break;
				}
				ASSERT(r.data.size());

				if (req.limit >= 0) {
					begin = keyAfter(r.data.back().key);
				} else {
					end = r.data.back().key;
				}

				if (SERVER_KNOBS->FETCH_KEYS_LOWER_PRIORITY && req.isFetchKeys) {
					wait(delay(0, TaskPriority::FetchKeys));
				} else {
					wait(delay(0, TaskPriority::DefaultEndpoint));
				}

				data->transactionTagCounter.addRequest(req.tags, resultSize);
			}
		}
	} catch (Error& e) {
		if (e.code() != error_code_operation_obsolete) {
			if (!canReplyWith(e))
				throw;
			req.reply.sendError(e);
		}
	}

	data->transactionTagCounter.addRequest(req.tags, resultSize);
	++data->counters.finishedQueries;
	--data->readQueueSizeMetric;

	return Void();
}

ACTOR Future<Void> getKeyQ(StorageServer* data, GetKeyRequest req) {
	state Span span("SS:getKey"_loc, { req.spanContext });
	state int64_t resultSize = 0;

	++data->counters.getKeyQueries;
	++data->counters.allQueries;
	++data->readQueueSizeMetric;
	data->maxQueryQueue = std::max<int>(
	    data->maxQueryQueue, data->counters.allQueries.getValue() - data->counters.finishedQueries.getValue());

	// Active load balancing runs at a very high priority (to obtain accurate queue lengths)
	// so we need to downgrade here
	wait(data->getQueryDelay());

	try {
		state Version version = wait(waitForVersion(data, req.version, req.spanContext));
		state uint64_t changeCounter = data->shardChangeCounter;
		state KeyRange shard = getShardKeyRange(data, req.sel);

		state int offset;
		Key k = wait(findKey(data, req.sel, version, shard, &offset, req.spanContext));

		data->checkChangeCounter(
		    changeCounter, KeyRangeRef(std::min<KeyRef>(req.sel.getKey(), k), std::max<KeyRef>(req.sel.getKey(), k)));

		KeySelector updated;
		if (offset < 0)
			updated = firstGreaterOrEqual(k) +
			          offset; // first thing on this shard OR (large offset case) smallest key retrieved in range read
		else if (offset > 0)
			updated =
			    firstGreaterOrEqual(k) + offset -
			    1; // first thing on next shard OR (large offset case) keyAfter largest key retrieved in range read
		else
			updated = KeySelectorRef(k, true, 0); // found

		resultSize = k.size();
		data->counters.bytesQueried += resultSize;
		++data->counters.rowsQueried;

		// Check if the desired key might be cached
		auto cached = data->cachedRangeMap[k];
		// if (cached)
		//	TraceEvent(SevDebug, "SSGetKeyCached").detail("Key", k).detail("Begin",
		// shard.begin.printable()).detail("End", shard.end.printable());

		GetKeyReply reply(updated, cached);
		reply.penalty = data->getPenalty();

		req.reply.send(reply);
	} catch (Error& e) {
		// if (e.code() == error_code_wrong_shard_server) TraceEvent("WrongShardServer").detail("In","getKey");
		if (!canReplyWith(e))
			throw;
		data->sendErrorWithPenalty(req.reply, e, data->getPenalty());
	}

	// SOMEDAY: The size reported here is an undercount of the bytes read due to the fact that we have to scan for the
	// key It would be more accurate to count all the read bytes, but it's not critical because this function is only
	// used if read-your-writes is disabled
	data->transactionTagCounter.addRequest(req.tags, resultSize);

	++data->counters.finishedQueries;
	--data->readQueueSizeMetric;

	double duration = g_network->timer() - req.requestTime();
	data->counters.readLatencySample.addMeasurement(duration);
	if (data->latencyBandConfig.present()) {
		int maxReadBytes =
		    data->latencyBandConfig.get().readConfig.maxReadBytes.orDefault(std::numeric_limits<int>::max());
		int maxSelectorOffset =
		    data->latencyBandConfig.get().readConfig.maxKeySelectorOffset.orDefault(std::numeric_limits<int>::max());
		data->counters.readLatencyBands.addMeasurement(
		    duration, resultSize > maxReadBytes || abs(req.sel.offset) > maxSelectorOffset);
	}

	return Void();
}

void getQueuingMetrics(StorageServer* self, StorageQueuingMetricsRequest const& req) {
	StorageQueuingMetricsReply reply;
	reply.localTime = now();
	reply.instanceID = self->instanceID;
	reply.bytesInput = self->counters.bytesInput.getValue();
	reply.bytesDurable = self->counters.bytesDurable.getValue();

	reply.storageBytes = self->storage.getStorageBytes();
	reply.localRateLimit = self->currentRate();

	reply.version = self->version.get();
	reply.cpuUsage = self->cpuUsage;
	reply.diskUsage = self->diskUsage;
	reply.durableVersion = self->durableVersion.get();

	Optional<StorageServer::TransactionTagCounter::TagInfo> busiestTag = self->transactionTagCounter.getBusiestTag();
	reply.busiestTag = busiestTag.map<TransactionTag>(
	    [](StorageServer::TransactionTagCounter::TagInfo tagInfo) { return tagInfo.tag; });
	reply.busiestTagFractionalBusyness = busiestTag.present() ? busiestTag.get().fractionalBusyness : 0.0;
	reply.busiestTagRate = busiestTag.present() ? busiestTag.get().rate : 0.0;

	req.reply.send(reply);
}

#ifndef __INTEL_COMPILER
#pragma endregion
#endif

/////////////////////////// Updates ////////////////////////////////
#ifndef __INTEL_COMPILER
#pragma region Updates
#endif

ACTOR Future<Void> doEagerReads(StorageServer* data, UpdateEagerReadInfo* eager) {
	eager->finishKeyBegin();

	vector<Future<Key>> keyEnd(eager->keyBegin.size());
	for (int i = 0; i < keyEnd.size(); i++)
		keyEnd[i] = data->storage.readNextKeyInclusive(eager->keyBegin[i]);

	state Future<vector<Key>> futureKeyEnds = getAll(keyEnd);

	vector<Future<Optional<Value>>> value(eager->keys.size());
	for (int i = 0; i < value.size(); i++)
		value[i] = data->storage.readValuePrefix(eager->keys[i].first, eager->keys[i].second);

	state Future<vector<Optional<Value>>> futureValues = getAll(value);
	state vector<Key> keyEndVal = wait(futureKeyEnds);
	vector<Optional<Value>> optionalValues = wait(futureValues);

	eager->keyEnd = keyEndVal;
	eager->value = optionalValues;

	return Void();
}

bool changeDurableVersion(StorageServer* data, Version desiredDurableVersion) {
	// Remove entries from the latest version of data->versionedData that haven't changed since they were inserted
	//   before or at desiredDurableVersion, to maintain the invariants for versionedData.
	// Such entries remain in older versions of versionedData until they are forgotten, because it is expensive to dig
	// them out. We also remove everything up to and including newDurableVersion from mutationLog, and everything
	//   up to but excluding desiredDurableVersion from freeable
	// May return false if only part of the work has been done, in which case the caller must call again with the same
	// parameters

	auto& verData = data->mutableData();
	ASSERT(verData.getLatestVersion() == data->version.get() || verData.getLatestVersion() == data->version.get() + 1);

	Version nextDurableVersion = desiredDurableVersion;

	auto mlv = data->getMutationLog().begin();
	if (mlv != data->getMutationLog().end() && mlv->second.version <= desiredDurableVersion) {
		auto& v = mlv->second;
		nextDurableVersion = v.version;
		data->freeable[data->version.get()].dependsOn(v.arena());

		if (verData.getLatestVersion() <= data->version.get())
			verData.createNewVersion(data->version.get() + 1);

		int64_t bytesDurable = VERSION_OVERHEAD;
		for (const auto& m : v.mutations) {
			bytesDurable += mvccStorageBytes(m);
			auto i = verData.atLatest().find(m.param1);
			if (i) {
				ASSERT(i.key() == m.param1);
				ASSERT(i.insertVersion() >= nextDurableVersion);
				if (i.insertVersion() == nextDurableVersion)
					verData.erase(i);
			}
			if (m.type == MutationRef::SetValue) {
				// A set can split a clear, so there might be another entry immediately after this one that should also
				// be cleaned up
				i = verData.atLatest().upper_bound(m.param1);
				if (i) {
					ASSERT(i.insertVersion() >= nextDurableVersion);
					if (i.insertVersion() == nextDurableVersion)
						verData.erase(i);
				}
			}
		}
		data->counters.bytesDurable += bytesDurable;
	}

	if (EXPENSIVE_VALIDATION) {
		// Check that the above loop did its job
		auto view = data->data().atLatest();
		for (auto i = view.begin(); i != view.end(); ++i)
			ASSERT(i.insertVersion() > nextDurableVersion);
	}
	data->getMutableMutationLog().erase(data->getMutationLog().begin(),
	                                    data->getMutationLog().upper_bound(nextDurableVersion));
	data->freeable.erase(data->freeable.begin(), data->freeable.lower_bound(nextDurableVersion));

	Future<Void> checkFatalError = data->otherError.getFuture();
	data->durableVersion.set(nextDurableVersion);
	setDataDurableVersion(data->thisServerID, data->durableVersion.get());
	if (checkFatalError.isReady())
		checkFatalError.get();

	// TraceEvent("ForgotVersionsBefore", data->thisServerID).detail("Version", nextDurableVersion);
	validate(data);

	return nextDurableVersion == desiredDurableVersion;
}

Optional<MutationRef> clipMutation(MutationRef const& m, KeyRangeRef range) {
	if (isSingleKeyMutation((MutationRef::Type)m.type)) {
		if (range.contains(m.param1))
			return m;
	} else if (m.type == MutationRef::ClearRange) {
		KeyRangeRef i = range & KeyRangeRef(m.param1, m.param2);
		if (!i.empty())
			return MutationRef((MutationRef::Type)m.type, i.begin, i.end);
	} else
		ASSERT(false);
	return Optional<MutationRef>();
}

bool expandMutation(MutationRef& m,
                    StorageServer::VersionedData const& data,
                    UpdateEagerReadInfo* eager,
                    KeyRef eagerTrustedEnd,
                    Arena& ar) {
	// After this function call, m should be copied into an arena immediately (before modifying data, shards, or eager)
	if (m.type == MutationRef::ClearRange) {
		// Expand the clear
		const auto& d = data.atLatest();

		// If another clear overlaps the beginning of this one, engulf it
		auto i = d.lastLess(m.param1);
		if (i && i->isClearTo() && i->getEndKey() >= m.param1)
			m.param1 = i.key();

		// If another clear overlaps the end of this one, engulf it; otherwise expand
		i = d.lastLessOrEqual(m.param2);
		if (i && i->isClearTo() && i->getEndKey() >= m.param2) {
			m.param2 = i->getEndKey();
		} else {
			// Expand to the next set or clear (from storage or latestVersion), and if it
			// is a clear, engulf it as well
			i = d.lower_bound(m.param2);
			KeyRef endKeyAtStorageVersion =
			    m.param2 == eagerTrustedEnd ? eagerTrustedEnd : std::min(eager->getKeyEnd(m.param2), eagerTrustedEnd);
			if (!i || endKeyAtStorageVersion < i.key())
				m.param2 = endKeyAtStorageVersion;
			else if (i->isClearTo())
				m.param2 = i->getEndKey();
			else
				m.param2 = i.key();
		}
	} else if (m.type != MutationRef::SetValue && (m.type)) {

		Optional<StringRef> oldVal;
		auto it = data.atLatest().lastLessOrEqual(m.param1);
		if (it != data.atLatest().end() && it->isValue() && it.key() == m.param1)
			oldVal = it->getValue();
		else if (it != data.atLatest().end() && it->isClearTo() && it->getEndKey() > m.param1) {
			TEST(true); // Atomic op right after a clear.
		} else {
			Optional<Value>& oldThing = eager->getValue(m.param1);
			if (oldThing.present())
				oldVal = oldThing.get();
		}

		switch (m.type) {
		case MutationRef::AddValue:
			m.param2 = doLittleEndianAdd(oldVal, m.param2, ar);
			break;
		case MutationRef::And:
			m.param2 = doAnd(oldVal, m.param2, ar);
			break;
		case MutationRef::Or:
			m.param2 = doOr(oldVal, m.param2, ar);
			break;
		case MutationRef::Xor:
			m.param2 = doXor(oldVal, m.param2, ar);
			break;
		case MutationRef::AppendIfFits:
			m.param2 = doAppendIfFits(oldVal, m.param2, ar);
			break;
		case MutationRef::Max:
			m.param2 = doMax(oldVal, m.param2, ar);
			break;
		case MutationRef::Min:
			m.param2 = doMin(oldVal, m.param2, ar);
			break;
		case MutationRef::ByteMin:
			m.param2 = doByteMin(oldVal, m.param2, ar);
			break;
		case MutationRef::ByteMax:
			m.param2 = doByteMax(oldVal, m.param2, ar);
			break;
		case MutationRef::MinV2:
			m.param2 = doMinV2(oldVal, m.param2, ar);
			break;
		case MutationRef::AndV2:
			m.param2 = doAndV2(oldVal, m.param2, ar);
			break;
		case MutationRef::CompareAndClear:
			if (oldVal.present() && m.param2 == oldVal.get()) {
				m.type = MutationRef::ClearRange;
				m.param2 = keyAfter(m.param1, ar);
				return expandMutation(m, data, eager, eagerTrustedEnd, ar);
			}
			return false;
		}
		m.type = MutationRef::SetValue;
	}

	return true;
}

void applyMutation(StorageServer* self, MutationRef const& m, Arena& arena, StorageServer::VersionedData& data) {
	// m is expected to be in arena already
	// Clear split keys are added to arena
	StorageMetrics metrics;
	metrics.bytesPerKSecond = mvccStorageBytes(m) / 2;
	metrics.iosPerKSecond = 1;
	self->metrics.notify(m.param1, metrics);

	if (m.type == MutationRef::SetValue) {
		auto prev = data.atLatest().lastLessOrEqual(m.param1);
		if (prev && prev->isClearTo() && prev->getEndKey() > m.param1) {
			ASSERT(prev.key() <= m.param1);
			KeyRef end = prev->getEndKey();
			// the insert version of the previous clear is preserved for the "left half", because in
			// changeDurableVersion() the previous clear is still responsible for removing it insert() invalidates prev,
			// so prev.key() is not safe to pass to it by reference
			data.insert(KeyRef(prev.key()),
			            ValueOrClearToRef::clearTo(m.param1),
			            prev.insertVersion()); // overwritten by below insert if empty
			KeyRef nextKey = keyAfter(m.param1, arena);
			if (end != nextKey) {
				ASSERT(end > nextKey);
				// the insert version of the "right half" is not preserved, because in changeDurableVersion() this set
				// is responsible for removing it
				// FIXME: This copy is technically an asymptotic problem, definitely a waste of memory (copy of keyAfter
				// is a waste, but not asymptotic)
				data.insert(nextKey, ValueOrClearToRef::clearTo(KeyRef(arena, end)));
			}
		}
		data.insert(m.param1, ValueOrClearToRef::value(m.param2));
		self->watches.trigger(m.param1);
	} else if (m.type == MutationRef::ClearRange) {
		data.erase(m.param1, m.param2);
		ASSERT(m.param2 > m.param1);
		ASSERT(!data.isClearContaining(data.atLatest(), m.param1));
		data.insert(m.param1, ValueOrClearToRef::clearTo(m.param2));
		self->watches.triggerRange(m.param1, m.param2);
	}
}

void removeDataRange(StorageServer* ss,
                     Standalone<VerUpdateRef>& mLV,
                     KeyRangeMap<Reference<ShardInfo>>& shards,
                     KeyRangeRef range) {
	// modify the latest version of data to remove all sets and trim all clears to exclude range.
	// Add a clear to mLV (mutationLog[data.getLatestVersion()]) that ensures all keys in range are removed from the
	// disk when this latest version becomes durable mLV is also modified if necessary to ensure that split clears can
	// be forgotten

	MutationRef clearRange(MutationRef::ClearRange, range.begin, range.end);
	clearRange = ss->addMutationToMutationLog(mLV, clearRange);

	auto& data = ss->mutableData();

	// Expand the range to the right to include other shards not in versionedData
	for (auto r = shards.rangeContaining(range.end); r != shards.ranges().end() && !r->value()->isInVersionedData();
	     ++r)
		range = KeyRangeRef(range.begin, r->end());

	auto endClear = data.atLatest().lastLess(range.end);
	if (endClear && endClear->isClearTo() && endClear->getEndKey() > range.end) {
		// This clear has been bumped up to insertVersion==data.getLatestVersion and needs a corresponding mutation log
		// entry to forget
		MutationRef m(MutationRef::ClearRange, range.end, endClear->getEndKey());
		m = ss->addMutationToMutationLog(mLV, m);
		data.insert(m.param1, ValueOrClearToRef::clearTo(m.param2));
	}

	auto beginClear = data.atLatest().lastLess(range.begin);
	if (beginClear && beginClear->isClearTo() && beginClear->getEndKey() > range.begin) {
		// We don't need any special mutationLog entry - because the begin key and insert version are unchanged the
		// original clear
		//   mutation works to forget this one - but we need range.begin in the right arena
		KeyRef rb(mLV.arena(), range.begin);
		// insert() invalidates beginClear, so beginClear.key() is not safe to pass to it by reference
		data.insert(KeyRef(beginClear.key()), ValueOrClearToRef::clearTo(rb), beginClear.insertVersion());
	}

	data.erase(range.begin, range.end);
}

void setAvailableStatus(StorageServer* self, KeyRangeRef keys, bool available);
void setAssignedStatus(StorageServer* self, KeyRangeRef keys, bool nowAssigned);

void coalesceShards(StorageServer* data, KeyRangeRef keys) {
	auto shardRanges = data->shards.intersectingRanges(keys);
	auto fullRange = data->shards.ranges();

	auto iter = shardRanges.begin();
	if (iter != fullRange.begin())
		--iter;
	auto iterEnd = shardRanges.end();
	if (iterEnd != fullRange.end())
		++iterEnd;

	bool lastReadable = false;
	bool lastNotAssigned = false;
	KeyRangeMap<Reference<ShardInfo>>::iterator lastRange;

	for (; iter != iterEnd; ++iter) {
		if (lastReadable && iter->value()->isReadable()) {
			KeyRange range = KeyRangeRef(lastRange->begin(), iter->end());
			data->addShard(ShardInfo::newReadWrite(range, data));
			iter = data->shards.rangeContaining(range.begin);
		} else if (lastNotAssigned && iter->value()->notAssigned()) {
			KeyRange range = KeyRangeRef(lastRange->begin(), iter->end());
			data->addShard(ShardInfo::newNotAssigned(range));
			iter = data->shards.rangeContaining(range.begin);
		}

		lastReadable = iter->value()->isReadable();
		lastNotAssigned = iter->value()->notAssigned();
		lastRange = iter;
	}
}

template <class T>
void addMutation(T& target, Version version, MutationRef const& mutation) {
	target.addMutation(version, mutation);
}

template <class T>
void addMutation(Reference<T>& target, Version version, MutationRef const& mutation) {
	addMutation(*target, version, mutation);
}

template <class T>
void splitMutations(StorageServer* data, KeyRangeMap<T>& map, VerUpdateRef const& update) {
	for (int i = 0; i < update.mutations.size(); i++) {
		splitMutation(data, map, update.mutations[i], update.version);
	}
}

template <class T>
void splitMutation(StorageServer* data, KeyRangeMap<T>& map, MutationRef const& m, Version ver) {
	if (isSingleKeyMutation((MutationRef::Type)m.type)) {
		if (!SHORT_CIRCUT_ACTUAL_STORAGE || !normalKeys.contains(m.param1))
			addMutation(map.rangeContaining(m.param1)->value(), ver, m);
	} else if (m.type == MutationRef::ClearRange) {
		KeyRangeRef mKeys(m.param1, m.param2);
		if (!SHORT_CIRCUT_ACTUAL_STORAGE || !normalKeys.contains(mKeys)) {
			auto r = map.intersectingRanges(mKeys);
			for (auto i = r.begin(); i != r.end(); ++i) {
				KeyRangeRef k = mKeys & i->range();
				addMutation(i->value(), ver, MutationRef((MutationRef::Type)m.type, k.begin, k.end));
			}
		}
	} else
		ASSERT(false); // Unknown mutation type in splitMutations
}

ACTOR Future<Void> logFetchKeysWarning(AddingShard* shard) {
	state double startTime = now();
	loop {
		state double waitSeconds = BUGGIFY ? 5.0 : 600.0;
		wait(delay(waitSeconds));

		const auto traceEventLevel =
		    waitSeconds > SERVER_KNOBS->FETCH_KEYS_TOO_LONG_TIME_CRITERIA ? SevWarnAlways : SevInfo;
		TraceEvent(traceEventLevel, "FetchKeysTooLong")
		    .detail("Duration", now() - startTime)
		    .detail("Phase", shard->phase)
		    .detail("Begin", shard->keys.begin.printable())
		    .detail("End", shard->keys.end.printable());
	}
}

class FetchKeysMetricReporter {
	const UID uid;
	const double startTime;
	int fetchedBytes;
	StorageServer::FetchKeysHistograms& histograms;
	StorageServer::CurrentRunningFetchKeys& currentRunning;

public:
	FetchKeysMetricReporter(const UID& uid_,
	                        const double startTime_,
	                        const KeyRange& keyRange,
	                        StorageServer::FetchKeysHistograms& histograms_,
	                        StorageServer::CurrentRunningFetchKeys& currentRunning_)
	  : uid(uid_), startTime(startTime_), fetchedBytes(0), histograms(histograms_), currentRunning(currentRunning_) {

		currentRunning.recordStart(uid, keyRange);
	}

	void addFetchedBytes(const int bytes) { fetchedBytes += bytes; }

	~FetchKeysMetricReporter() {
		double latency = now() - startTime;

		// If fetchKeys is *NOT* run, i.e. returning immediately, still report a record.
		if (latency == 0)
			latency = 1e6;

		const uint32_t bandwidth = fetchedBytes / latency;

		histograms.latency->sampleSeconds(latency);
		histograms.bytes->sample(fetchedBytes);
		histograms.bandwidth->sample(bandwidth);

		currentRunning.recordFinish(uid);
	}
};

ACTOR Future<Void> tryGetRange(PromiseStream<RangeResult> results, Transaction* tr, KeyRange keys) {
	state KeySelectorRef begin = firstGreaterOrEqual(keys.begin);
	state KeySelectorRef end = firstGreaterOrEqual(keys.end);

	try {
		loop {
			GetRangeLimits limits(GetRangeLimits::ROW_LIMIT_UNLIMITED, SERVER_KNOBS->FETCH_BLOCK_BYTES);
			limits.minRows = 0;
			state RangeResult rep = wait(tr->getRange(begin, end, limits, true));
			if (!rep.more) {
				rep.readThrough = keys.end;
			}
			results.send(rep);

			if (!rep.more) {
				results.sendError(end_of_stream());
				return Void();
			}

			if (rep.readThrough.present()) {
				begin = firstGreaterOrEqual(rep.readThrough.get());
			} else {
				begin = firstGreaterThan(rep.end()[-1].key);
			}
		}
	} catch (Error& e) {
		if (e.code() == error_code_actor_cancelled) {
			throw;
		}
		results.sendError(e);
		throw;
	}
}

ACTOR Future<Void> fetchKeys(StorageServer* data, AddingShard* shard) {
	state const UID fetchKeysID = deterministicRandom()->randomUniqueID();
	state TraceInterval interval("FetchKeys");
	state KeyRange keys = shard->keys;
	state Future<Void> warningLogger = logFetchKeysWarning(shard);
	state const double startTime = now();
	state FetchKeysMetricReporter metricReporter(
	    fetchKeysID, startTime, keys, data->fetchKeysHistograms, data->currentRunningFetchKeys);

	// delay(0) to force a return to the run loop before the work of fetchKeys is started.
	//  This allows adding->start() to be called inline with CSK.
	wait(data->coreStarted.getFuture() && delay(0));

	try {
		DEBUG_KEY_RANGE("fetchKeysBegin", data->version.get(), shard->keys);

		TraceEvent(SevDebug, interval.begin(), data->thisServerID)
		    .detail("KeyBegin", shard->keys.begin)
		    .detail("KeyEnd", shard->keys.end);

		validate(data);

		// Wait (if necessary) for the latest version at which any key in keys was previously available (+1) to be
		// durable
		auto navr = data->newestAvailableVersion.intersectingRanges(keys);
		Version lastAvailable = invalidVersion;
		for (auto r = navr.begin(); r != navr.end(); ++r) {
			ASSERT(r->value() != latestVersion);
			lastAvailable = std::max(lastAvailable, r->value());
		}
		auto ndvr = data->newestDirtyVersion.intersectingRanges(keys);
		for (auto r = ndvr.begin(); r != ndvr.end(); ++r)
			lastAvailable = std::max(lastAvailable, r->value());

		if (lastAvailable != invalidVersion && lastAvailable >= data->durableVersion.get()) {
			TEST(true); // FetchKeys waits for previous available version to be durable
			wait(data->durableVersion.whenAtLeast(lastAvailable + 1));
		}

		TraceEvent(SevDebug, "FetchKeysVersionSatisfied", data->thisServerID).detail("FKID", interval.pairID);

		wait(data->fetchKeysParallelismLock.take(TaskPriority::DefaultYield));
		state FlowLock::Releaser holdingFKPL(data->fetchKeysParallelismLock);

		state double executeStart = now();
		++data->counters.fetchWaitingCount;
		data->counters.fetchWaitingMS += 1000 * (executeStart - startTime);

		// Fetch keys gets called while the update actor is processing mutations. data->version will not be updated
		// until all mutations for a version have been processed. We need to take the durableVersionLock to ensure
		// data->version is greater than the version of the mutation which caused the fetch to be initiated.
		wait(data->durableVersionLock.take());

		shard->phase = AddingShard::Fetching;

		data->durableVersionLock.release();

		wait(delay(0));

		TraceEvent(SevDebug, "FetchKeysUnblocked", data->thisServerID)
		    .detail("FKID", interval.pairID)
		    .detail("Version", fetchVersion);

		// Get the history
		state int debug_getRangeRetries = 0;
		state int debug_nextRetryToLog = 1;
		state bool isTooOld = false;

		// FIXME: The client cache does not notice when servers are added to a team. To read from a local storage server
		// we must refresh the cache manually.
		data->cx->invalidateCache(keys);

		loop {
			state Transaction tr(data->cx);
			state Version fetchVersion = data->version.get();
			while (!shard->updates.empty() && shard->updates[0].version <= fetchVersion)
				shard->updates.pop_front();
			tr.setVersion(fetchVersion);
			tr.info.taskID = TaskPriority::FetchKeys;
			state PromiseStream<RangeResult> results;
			state Future<Void> hold = SERVER_KNOBS->FETCH_USING_STREAMING
			                              ? tr.getRangeStream(results, keys, GetRangeLimits(), true)
			                              : tryGetRange(results, &tr, keys);
			state Key nfk = keys.begin;

			try {
				loop {
					TEST(true); // Fetching keys for transferred shard
					while (data->fetchKeysBudgetUsed.get()) {
						wait(data->fetchKeysBudgetUsed.onChange());
					}
					state RangeResult this_block = waitNext(results.getFuture());

					state int expectedBlockSize =
					    (int)this_block.expectedSize() + (8 - (int)sizeof(KeyValueRef)) * this_block.size();

					TraceEvent(SevDebug, "FetchKeysBlock", data->thisServerID)
					    .detail("FKID", interval.pairID)
					    .detail("BlockRows", this_block.size())
					    .detail("BlockBytes", expectedBlockSize)
					    .detail("KeyBegin", keys.begin)
					    .detail("KeyEnd", keys.end)
					    .detail("Last", this_block.size() ? this_block.end()[-1].key : std::string())
					    .detail("Version", fetchVersion)
					    .detail("More", this_block.more);
					DEBUG_KEY_RANGE("fetchRange", fetchVersion, keys);
					for (auto k = this_block.begin(); k != this_block.end(); ++k)
						DEBUG_MUTATION("fetch", fetchVersion, MutationRef(MutationRef::SetValue, k->key, k->value));

					metricReporter.addFetchedBytes(expectedBlockSize);
					data->counters.bytesFetched += expectedBlockSize;

					// Write this_block to storage
					state KeyValueRef* kvItr = this_block.begin();
					for (; kvItr != this_block.end(); ++kvItr) {
						data->storage.writeKeyValue(*kvItr);
						wait(yield());
					}

					kvItr = this_block.begin();
					for (; kvItr != this_block.end(); ++kvItr) {
						data->byteSampleApplySet(*kvItr, invalidVersion);
						wait(yield());
					}

					ASSERT(this_block.readThrough.present() || this_block.size());
					nfk = this_block.readThrough.present() ? this_block.readThrough.get()
					                                       : keyAfter(this_block.end()[-1].key);
					this_block = RangeResult();

					data->fetchKeysBytesBudget -= expectedBlockSize;
					if (data->fetchKeysBytesBudget <= 0) {
						data->fetchKeysBudgetUsed.set(true);
					}
				}
			} catch (Error& e) {
				if (e.code() != error_code_end_of_stream && e.code() != error_code_connection_failed &&
				    e.code() != error_code_transaction_too_old && e.code() != error_code_future_version &&
				    e.code() != error_code_process_behind) {
					throw;
				}
				if (nfk == keys.begin) {
					TraceEvent("FKBlockFail", data->thisServerID)
					    .error(e, true)
					    .suppressFor(1.0)
					    .detail("FKID", interval.pairID);

					// FIXME: remove when we no longer support upgrades from 5.X
					if (debug_getRangeRetries >= 100) {
						data->cx->enableLocalityLoadBalance = false;
						TraceEvent(SevWarnAlways, "FKDisableLB").detail("FKID", fetchKeysID);
					}

					debug_getRangeRetries++;
					if (debug_nextRetryToLog == debug_getRangeRetries) {
						debug_nextRetryToLog += std::min(debug_nextRetryToLog, 1024);
						TraceEvent(SevWarn, "FetchPast", data->thisServerID)
						    .detail("TotalAttempts", debug_getRangeRetries)
						    .detail("FKID", interval.pairID)
						    .detail("N", fetchVersion)
						    .detail("E", data->version.get());
					}
					wait(delayJittered(FLOW_KNOBS->PREVENT_FAST_SPIN_DELAY));
					continue;
				}
				if (nfk < keys.end) {
					std::deque<Standalone<VerUpdateRef>> updatesToSplit = std::move(shard->updates);

					// This actor finishes committing the keys [keys.begin,nfk) that we already fetched.
					// The remaining unfetched keys [nfk,keys.end) will become a separate AddingShard with its own
					// fetchKeys.
					shard->server->addShard(ShardInfo::addingSplitLeft(KeyRangeRef(keys.begin, nfk), shard));
					shard->server->addShard(ShardInfo::newAdding(data, KeyRangeRef(nfk, keys.end)));
					shard = data->shards.rangeContaining(keys.begin).value()->adding.get();
					warningLogger = logFetchKeysWarning(shard);
					AddingShard* otherShard = data->shards.rangeContaining(nfk).value()->adding.get();
					keys = shard->keys;

					// Split our prior updates.  The ones that apply to our new, restricted key range will go back into
					// shard->updates, and the ones delivered to the new shard will be discarded because it is in
					// WaitPrevious phase (hasn't chosen a fetchVersion yet). What we are doing here is expensive and
					// could get more expensive if we started having many more blocks per shard. May need optimization
					// in the future.
					std::deque<Standalone<VerUpdateRef>>::iterator u = updatesToSplit.begin();
					for (; u != updatesToSplit.end(); ++u) {
						splitMutations(data, data->shards, *u);
					}

					TEST(true); // fetchkeys has more
					TEST(shard->updates.size()); // Shard has updates
					ASSERT(otherShard->updates.empty());
				}
				break;
			}
		}

		// FIXME: remove when we no longer support upgrades from 5.X
		data->cx->enableLocalityLoadBalance = true;
		TraceEvent(SevWarnAlways, "FKReenableLB").detail("FKID", fetchKeysID);

		// We have completed the fetch and write of the data, now we wait for MVCC window to pass.
		//  As we have finished this work, we will allow more work to start...
		shard->fetchComplete.send(Void());

		TraceEvent(SevDebug, "FKBeforeFinalCommit", data->thisServerID)
		    .detail("FKID", interval.pairID)
		    .detail("SV", data->storageVersion())
		    .detail("DV", data->durableVersion.get());
		// Directly commit()ing the IKVS would interfere with updateStorage, possibly resulting in an incomplete version
		// being recovered. Instead we wait for the updateStorage loop to commit something (and consequently also what
		// we have written)

		holdingFKPL.release();
		wait(data->durableVersion.whenAtLeast(data->storageVersion() + 1));

		TraceEvent(SevDebug, "FKAfterFinalCommit", data->thisServerID)
		    .detail("FKID", interval.pairID)
		    .detail("SV", data->storageVersion())
		    .detail("DV", data->durableVersion.get());

		// Wait to run during update(), after a new batch of versions is received from the tlog but before eager reads
		// take place.
		Promise<FetchInjectionInfo*> p;
		data->readyFetchKeys.push_back(p);

		FetchInjectionInfo* batch = wait(p.getFuture());
		TraceEvent(SevDebug, "FKUpdateBatch", data->thisServerID).detail("FKID", interval.pairID);

		shard->phase = AddingShard::Waiting;

		// Choose a transferredVersion.  This choice and timing ensure that
		//   * The transferredVersion can be mutated in versionedData
		//   * The transferredVersion isn't yet committed to storage (so we can write the availability status change)
		//   * The transferredVersion is <= the version of any of the updates in batch, and if there is an equal version
		//     its mutations haven't been processed yet
		shard->transferredVersion = data->version.get() + 1;
		// shard->transferredVersion = batch->changes[0].version;  //< FIXME: This obeys the documented properties, and
		// seems "safer" because it never introduces extra versions into the data structure, but violates some ASSERTs
		// currently
		data->mutableData().createNewVersion(shard->transferredVersion);
		ASSERT(shard->transferredVersion > data->storageVersion());
		ASSERT(shard->transferredVersion == data->data().getLatestVersion());

		TraceEvent(SevDebug, "FetchKeysHaveData", data->thisServerID)
		    .detail("FKID", interval.pairID)
		    .detail("Version", shard->transferredVersion)
		    .detail("StorageVersion", data->storageVersion());
		validate(data);

		// Put the updates that were collected during the FinalCommit phase into the batch at the transferredVersion.
		// Eager reads will be done for them by update(), and the mutations will come back through
		// AddingShard::addMutations and be applied to versionedMap and mutationLog as normal. The lie about their
		// version is acceptable because this shard will never be read at versions < transferredVersion
		for (auto i = shard->updates.begin(); i != shard->updates.end(); ++i) {
			i->version = shard->transferredVersion;
			batch->arena.dependsOn(i->arena());
		}

		int startSize = batch->changes.size();
		TEST(startSize); // Adding fetch data to a batch which already has changes
		batch->changes.resize(batch->changes.size() + shard->updates.size());

		// FIXME: pass the deque back rather than copy the data
		std::copy(shard->updates.begin(), shard->updates.end(), batch->changes.begin() + startSize);
		Version checkv = shard->transferredVersion;

		for (auto b = batch->changes.begin() + startSize; b != batch->changes.end(); ++b) {
			ASSERT(b->version >= checkv);
			checkv = b->version;
			for (auto& m : b->mutations)
				DEBUG_MUTATION("fetchKeysFinalCommitInject", batch->changes[0].version, m);
		}

		shard->updates.clear();

		setAvailableStatus(data,
		                   keys,
		                   true); // keys will be available when getLatestVersion()==transferredVersion is durable

		// Wait for the transferredVersion (and therefore the shard data) to be committed and durable.
		wait(data->durableVersion.whenAtLeast(shard->transferredVersion));

		ASSERT(data->shards[shard->keys.begin]->assigned() &&
		       data->shards[shard->keys.begin]->keys ==
		           shard->keys); // We aren't changing whether the shard is assigned
		data->newestAvailableVersion.insert(shard->keys, latestVersion);
		shard->readWrite.send(Void());
		data->addShard(ShardInfo::newReadWrite(shard->keys, data)); // invalidates shard!
		coalesceShards(data, keys);

		validate(data);

		++data->counters.fetchExecutingCount;
		data->counters.fetchExecutingMS += 1000 * (now() - executeStart);

		TraceEvent(SevDebug, interval.end(), data->thisServerID);
	} catch (Error& e) {
		TraceEvent(SevDebug, interval.end(), data->thisServerID).error(e, true).detail("Version", data->version.get());

		if (e.code() == error_code_actor_cancelled && !data->shuttingDown && shard->phase >= AddingShard::Fetching) {
			if (shard->phase < AddingShard::Waiting) {
				data->storage.clearRange(keys);
				data->byteSampleApplyClear(keys, invalidVersion);
			} else {
				ASSERT(data->data().getLatestVersion() > data->version.get());
				removeDataRange(
				    data, data->addVersionToMutationLog(data->data().getLatestVersion()), data->shards, keys);
				setAvailableStatus(data, keys, false);
				// Prevent another, overlapping fetchKeys from entering the Fetching phase until
				// data->data().getLatestVersion() is durable
				data->newestDirtyVersion.insert(keys, data->data().getLatestVersion());
			}
		}

		TraceEvent(SevError, "FetchKeysError", data->thisServerID)
		    .error(e)
		    .detail("Elapsed", now() - startTime)
		    .detail("KeyBegin", keys.begin)
		    .detail("KeyEnd", keys.end);
		if (e.code() != error_code_actor_cancelled)
			data->otherError.sendError(e); // Kill the storage server.  Are there any recoverable errors?
		throw; // goes nowhere
	}

	return Void();
};

AddingShard::AddingShard(StorageServer* server, KeyRangeRef const& keys)
  : server(server), keys(keys), transferredVersion(invalidVersion), phase(WaitPrevious) {
	fetchClient = fetchKeys(server, this);
}

void AddingShard::addMutation(Version version, MutationRef const& mutation) {
	if (mutation.type == mutation.ClearRange) {
		ASSERT(keys.begin <= mutation.param1 && mutation.param2 <= keys.end);
	} else if (isSingleKeyMutation((MutationRef::Type)mutation.type)) {
		ASSERT(keys.contains(mutation.param1));
	}

	if (phase == WaitPrevious) {
		// Updates can be discarded
	} else if (phase == Fetching) {
		if (!updates.size() || version > updates.end()[-1].version) {
			VerUpdateRef v;
			v.version = version;
			v.isPrivateData = false;
			updates.push_back(v);
		} else {
			ASSERT(version == updates.end()[-1].version);
		}
		updates.back().mutations.push_back_deep(updates.back().arena(), mutation);
	} else if (phase == Waiting) {
		server->addMutation(version, mutation, keys, server->updateEagerReads);
	} else
		ASSERT(false);
}

void ShardInfo::addMutation(Version version, MutationRef const& mutation) {
	ASSERT((void*)this);
	ASSERT(keys.contains(mutation.param1));
	if (adding)
		adding->addMutation(version, mutation);
	else if (readWrite)
		readWrite->addMutation(version, mutation, this->keys, readWrite->updateEagerReads);
	else if (mutation.type != MutationRef::ClearRange) {
		TraceEvent(SevError, "DeliveredToNotAssigned")
		    .detail("Version", version)
		    .detail("Mutation", mutation.toString());
		ASSERT(false); // Mutation delivered to notAssigned shard!
	}
}

enum ChangeServerKeysContext { CSK_UPDATE, CSK_RESTORE };
const char* changeServerKeysContextName[] = { "Update", "Restore" };

void changeServerKeys(StorageServer* data,
                      const KeyRangeRef& keys,
                      bool nowAssigned,
                      Version version,
                      ChangeServerKeysContext context) {
	ASSERT(!keys.empty());

	//TraceEvent("ChangeServerKeys", data->thisServerID)
	//	.detail("KeyBegin", keys.begin)
	//	.detail("KeyEnd", keys.end)
	//	.detail("NowAssigned", nowAssigned)
	//	.detail("Version", version)
	//	.detail("Context", changeServerKeysContextName[(int)context]);
	validate(data);

	// TODO(alexmiller): Figure out how to selectively enable spammy data distribution events.
	// DEBUG_KEY_RANGE( nowAssigned ? "KeysAssigned" : "KeysUnassigned", version, keys );

	bool isDifferent = false;
	auto existingShards = data->shards.intersectingRanges(keys);
	for (auto it = existingShards.begin(); it != existingShards.end(); ++it) {
		if (nowAssigned != it->value()->assigned()) {
			isDifferent = true;
			/*TraceEvent("CSKRangeDifferent", data->thisServerID)
			  .detail("KeyBegin", it->range().begin)
			  .detail("KeyEnd", it->range().end);*/
			break;
		}
	}
	if (!isDifferent) {
		//TraceEvent("CSKShortCircuit", data->thisServerID)
		//	.detail("KeyBegin", keys.begin)
		//	.detail("KeyEnd", keys.end);
		return;
	}

	// Save a backup of the ShardInfo references before we start messing with shards, in order to defer fetchKeys
	// cancellation (and its potential call to removeDataRange()) until shards is again valid
	vector<Reference<ShardInfo>> oldShards;
	auto os = data->shards.intersectingRanges(keys);
	for (auto r = os.begin(); r != os.end(); ++r)
		oldShards.push_back(r->value());

	// As addShard (called below)'s documentation requires, reinitialize any overlapping range(s)
	auto ranges = data->shards.getAffectedRangesAfterInsertion(
	    keys, Reference<ShardInfo>()); // null reference indicates the range being changed
	for (int i = 0; i < ranges.size(); i++) {
		if (!ranges[i].value) {
			ASSERT((KeyRangeRef&)ranges[i] == keys); // there shouldn't be any nulls except for the range being inserted
		} else if (ranges[i].value->notAssigned())
			data->addShard(ShardInfo::newNotAssigned(ranges[i]));
		else if (ranges[i].value->isReadable())
			data->addShard(ShardInfo::newReadWrite(ranges[i], data));
		else {
			ASSERT(ranges[i].value->adding);
			data->addShard(ShardInfo::newAdding(data, ranges[i]));
			TEST(true); // ChangeServerKeys reFetchKeys
		}
	}

	// Shard state depends on nowAssigned and whether the data is available (actually assigned in memory or on the disk)
	// up to the given version.  The latter depends on data->newestAvailableVersion, so loop over the ranges of that.
	// SOMEDAY: Could this just use shards?  Then we could explicitly do the removeDataRange here when an
	// adding/transferred shard is cancelled
	auto vr = data->newestAvailableVersion.intersectingRanges(keys);
	std::vector<std::pair<KeyRange, Version>> changeNewestAvailable;
	std::vector<KeyRange> removeRanges;
	for (auto r = vr.begin(); r != vr.end(); ++r) {
		KeyRangeRef range = keys & r->range();
		bool dataAvailable = r->value() == latestVersion || r->value() >= version;
		/*TraceEvent("CSKRange", data->thisServerID)
		    .detail("KeyBegin", range.begin)
		    .detail("KeyEnd", range.end)
		    .detail("Available", dataAvailable)
		    .detail("NowAssigned", nowAssigned)
		    .detail("NewestAvailable", r->value())
		    .detail("ShardState0", data->shards[range.begin]->debugDescribeState());*/
		if (!nowAssigned) {
			if (dataAvailable) {
				ASSERT(r->value() ==
				       latestVersion); // Not that we care, but this used to be checked instead of dataAvailable
				ASSERT(data->mutableData().getLatestVersion() > version || context == CSK_RESTORE);
				changeNewestAvailable.emplace_back(range, version);
				removeRanges.push_back(range);
			}
			data->addShard(ShardInfo::newNotAssigned(range));
			data->watches.triggerRange(range.begin, range.end);
		} else if (!dataAvailable) {
			// SOMEDAY: Avoid restarting adding/transferred shards
			if (version == 0) { // bypass fetchkeys; shard is known empty at version 0
				changeNewestAvailable.emplace_back(range, latestVersion);
				data->addShard(ShardInfo::newReadWrite(range, data));
				setAvailableStatus(data, range, true);
			} else {
				auto& shard = data->shards[range.begin];
				if (!shard->assigned() || shard->keys != range)
					data->addShard(ShardInfo::newAdding(data, range));
			}
		} else {
			changeNewestAvailable.emplace_back(range, latestVersion);
			data->addShard(ShardInfo::newReadWrite(range, data));
		}
	}
	// Update newestAvailableVersion when a shard becomes (un)available (in a separate loop to avoid invalidating vr
	// above)
	for (auto r = changeNewestAvailable.begin(); r != changeNewestAvailable.end(); ++r)
		data->newestAvailableVersion.insert(r->first, r->second);

	if (!nowAssigned)
		data->metrics.notifyNotReadable(keys);

	coalesceShards(data, KeyRangeRef(ranges[0].begin, ranges[ranges.size() - 1].end));

	// Now it is OK to do removeDataRanges, directly and through fetchKeys cancellation (and we have to do so before
	// validate())
	oldShards.clear();
	ranges.clear();
	for (auto r = removeRanges.begin(); r != removeRanges.end(); ++r) {
		removeDataRange(data, data->addVersionToMutationLog(data->data().getLatestVersion()), data->shards, *r);
		setAvailableStatus(data, *r, false);
	}
	validate(data);
}

void rollback(StorageServer* data, Version rollbackVersion, Version nextVersion) {
	TEST(true); // call to shard rollback
	DEBUG_KEY_RANGE("Rollback", rollbackVersion, allKeys);

	// We used to do a complicated dance to roll back in MVCC history.  It's much simpler, and more testable,
	// to simply restart the storage server actor and restore from the persistent disk state, and then roll
	// forward from the TLog's history.  It's not quite as efficient, but we rarely have to do this in practice.

	// FIXME: This code is relying for liveness on an undocumented property of the log system implementation: that after
	// a rollback the rolled back versions will eventually be missing from the peeked log.  A more sophisticated
	// approach would be to make the rollback range durable and, after reboot, skip over those versions if they appear
	// in peek results.

	throw please_reboot();
}

void StorageServer::addMutation(Version version,
                                MutationRef const& mutation,
                                KeyRangeRef const& shard,
                                UpdateEagerReadInfo* eagerReads) {
	MutationRef expanded = mutation;
	auto& mLog = addVersionToMutationLog(version);

	if (!expandMutation(expanded, data(), eagerReads, shard.end, mLog.arena())) {
		return;
	}
	expanded = addMutationToMutationLog(mLog, expanded);
	DEBUG_MUTATION("applyMutation", version, expanded)
	    .detail("UID", thisServerID)
	    .detail("ShardBegin", shard.begin)
	    .detail("ShardEnd", shard.end);
	applyMutation(this, expanded, mLog.arena(), mutableData());
	// printf("\nSSUpdate: Printing versioned tree after applying mutation\n");
	// mutableData().printTree(version);
}

struct OrderByVersion {
	bool operator()(const VerUpdateRef& a, const VerUpdateRef& b) {
		if (a.version != b.version)
			return a.version < b.version;
		if (a.isPrivateData != b.isPrivateData)
			return a.isPrivateData;
		return false;
	}
};

#define PERSIST_PREFIX "\xff\xff"

// Immutable
static const KeyValueRef persistFormat(LiteralStringRef(PERSIST_PREFIX "Format"),
                                       LiteralStringRef("FoundationDB/StorageServer/1/4"));
static const KeyRangeRef persistFormatReadableRange(LiteralStringRef("FoundationDB/StorageServer/1/2"),
                                                    LiteralStringRef("FoundationDB/StorageServer/1/5"));
static const KeyRef persistID = LiteralStringRef(PERSIST_PREFIX "ID");

// (Potentially) change with the durable version or when fetchKeys completes
static const KeyRef persistVersion = LiteralStringRef(PERSIST_PREFIX "Version");
static const KeyRangeRef persistShardAssignedKeys =
    KeyRangeRef(LiteralStringRef(PERSIST_PREFIX "ShardAssigned/"), LiteralStringRef(PERSIST_PREFIX "ShardAssigned0"));
static const KeyRangeRef persistShardAvailableKeys =
    KeyRangeRef(LiteralStringRef(PERSIST_PREFIX "ShardAvailable/"), LiteralStringRef(PERSIST_PREFIX "ShardAvailable0"));
static const KeyRangeRef persistByteSampleKeys =
    KeyRangeRef(LiteralStringRef(PERSIST_PREFIX "BS/"), LiteralStringRef(PERSIST_PREFIX "BS0"));
static const KeyRangeRef persistByteSampleSampleKeys =
    KeyRangeRef(LiteralStringRef(PERSIST_PREFIX "BS/" PERSIST_PREFIX "BS/"),
                LiteralStringRef(PERSIST_PREFIX "BS/" PERSIST_PREFIX "BS0"));
static const KeyRef persistLogProtocol = LiteralStringRef(PERSIST_PREFIX "LogProtocol");
static const KeyRef persistPrimaryLocality = LiteralStringRef(PERSIST_PREFIX "PrimaryLocality");
// data keys are unmangled (but never start with PERSIST_PREFIX because they are always in allKeys)

class StorageUpdater {
public:
	StorageUpdater()
	  : fromVersion(invalidVersion), currentVersion(invalidVersion), restoredVersion(invalidVersion),
	    processedStartKey(false), processedCacheStartKey(false) {}
	StorageUpdater(Version fromVersion, Version restoredVersion)
	  : fromVersion(fromVersion), currentVersion(fromVersion), restoredVersion(restoredVersion),
	    processedStartKey(false), processedCacheStartKey(false) {}

	void applyMutation(StorageServer* data, MutationRef const& m, Version ver) {
		//TraceEvent("SSNewVersion", data->thisServerID).detail("VerWas", data->mutableData().latestVersion).detail("ChVer", ver);

		if (currentVersion != ver) {
			fromVersion = currentVersion;
			currentVersion = ver;
			data->mutableData().createNewVersion(ver);
		}

		if (m.param1.startsWith(systemKeys.end)) {
			if ((m.type == MutationRef::SetValue) && m.param1.substr(1).startsWith(storageCachePrefix))
				applyPrivateCacheData(data, m);
			else {
				applyPrivateData(data, m);
			}
		} else {
			// FIXME: enable when DEBUG_MUTATION is active
			// for(auto m = changes[c].mutations.begin(); m; ++m) {
			//	DEBUG_MUTATION("SSUpdateMutation", changes[c].version, *m);
			//}

			splitMutation(data, data->shards, m, ver);
		}

		if (data->otherError.getFuture().isReady())
			data->otherError.getFuture().get();
	}

	Version currentVersion;

private:
	Version fromVersion;
	Version restoredVersion;

	KeyRef startKey;
	bool nowAssigned;
	bool processedStartKey;

	KeyRef cacheStartKey;
	bool processedCacheStartKey;

	void applyPrivateData(StorageServer* data, MutationRef const& m) {
		TraceEvent(SevDebug, "SSPrivateMutation", data->thisServerID).detail("Mutation", m.toString());

		if (processedStartKey) {
			// Because of the implementation of the krm* functions, we expect changes in pairs, [begin,end)
			// We can also ignore clearRanges, because they are always accompanied by such a pair of sets with the same
			// keys
			ASSERT(m.type == MutationRef::SetValue && m.param1.startsWith(data->sk));
			KeyRangeRef keys(startKey.removePrefix(data->sk), m.param1.removePrefix(data->sk));

			// add changes in shard assignment to the mutation log
			setAssignedStatus(data, keys, nowAssigned);

			// The changes for version have already been received (and are being processed now).  We need
			// to fetch the data for change.version-1 (changes from versions < change.version)
			changeServerKeys(data, keys, nowAssigned, currentVersion - 1, CSK_UPDATE);
			processedStartKey = false;
		} else if (m.type == MutationRef::SetValue && m.param1.startsWith(data->sk)) {
			// Because of the implementation of the krm* functions, we expect changes in pairs, [begin,end)
			// We can also ignore clearRanges, because they are always accompanied by such a pair of sets with the same
			// keys
			startKey = m.param1;
			nowAssigned = m.param2 != serverKeysFalse;
			processedStartKey = true;
		} else if (m.type == MutationRef::SetValue && m.param1 == lastEpochEndPrivateKey) {
			// lastEpochEnd transactions are guaranteed by the master to be alone in their own batch (version)
			// That means we don't have to worry about the impact on changeServerKeys
			// ASSERT( /*isFirstVersionUpdateFromTLog && */!std::next(it) );

			Version rollbackVersion;
			BinaryReader br(m.param2, Unversioned());
			br >> rollbackVersion;

			if (rollbackVersion < fromVersion && rollbackVersion > restoredVersion) {
				TEST(true); // ShardApplyPrivateData shard rollback
				TraceEvent(SevWarn, "Rollback", data->thisServerID)
				    .detail("FromVersion", fromVersion)
				    .detail("ToVersion", rollbackVersion)
				    .detail("AtVersion", currentVersion)
				    .detail("StorageVersion", data->storageVersion());
				ASSERT(rollbackVersion >= data->storageVersion());
				rollback(data, rollbackVersion, currentVersion);
			}

			data->recoveryVersionSkips.emplace_back(rollbackVersion, currentVersion - rollbackVersion);
		} else if (m.type == MutationRef::SetValue && m.param1 == killStoragePrivateKey) {
			throw worker_removed();
		} else if ((m.type == MutationRef::SetValue || m.type == MutationRef::ClearRange) &&
		           m.param1.substr(1).startsWith(serverTagPrefix)) {
			bool matchesThisServer = decodeServerTagKey(m.param1.substr(1)) == data->thisServerID;
			if ((m.type == MutationRef::SetValue && !matchesThisServer) ||
			    (m.type == MutationRef::ClearRange && matchesThisServer))
				throw worker_removed();
		} else if (m.type == MutationRef::SetValue && m.param1 == rebootWhenDurablePrivateKey) {
			data->rebootAfterDurableVersion = currentVersion;
			TraceEvent("RebootWhenDurableSet", data->thisServerID)
			    .detail("DurableVersion", data->durableVersion.get())
			    .detail("RebootAfterDurableVersion", data->rebootAfterDurableVersion);
		} else if (m.type == MutationRef::SetValue && m.param1 == primaryLocalityPrivateKey) {
			data->primaryLocality = BinaryReader::fromStringRef<int8_t>(m.param2, Unversioned());
			auto& mLV = data->addVersionToMutationLog(data->data().getLatestVersion());
			data->addMutationToMutationLog(mLV, MutationRef(MutationRef::SetValue, persistPrimaryLocality, m.param2));
		} else {
			ASSERT(false); // Unknown private mutation
		}
	}

	void applyPrivateCacheData(StorageServer* data, MutationRef const& m) {
		//TraceEvent(SevDebug, "SSPrivateCacheMutation", data->thisServerID).detail("Mutation", m.toString());

		if (processedCacheStartKey) {
			// Because of the implementation of the krm* functions, we expect changes in pairs, [begin,end)
			ASSERT((m.type == MutationRef::SetValue) && m.param1.substr(1).startsWith(storageCachePrefix));
			KeyRangeRef keys(cacheStartKey.removePrefix(systemKeys.begin).removePrefix(storageCachePrefix),
			                 m.param1.removePrefix(systemKeys.begin).removePrefix(storageCachePrefix));
			data->cachedRangeMap.insert(keys, true);

			// Figure out the affected shard ranges and maintain the cached key-range information in the in-memory map
			// TODO revisit- we are not splitting the cached ranges based on shards as of now.
			if (0) {
				auto cachedRanges = data->shards.intersectingRanges(keys);
				for (auto shard = cachedRanges.begin(); shard != cachedRanges.end(); ++shard) {
					KeyRangeRef intersectingRange = shard.range() & keys;
					TraceEvent(SevDebug, "SSPrivateCacheMutationInsertUnexpected", data->thisServerID)
					    .detail("Begin", intersectingRange.begin)
					    .detail("End", intersectingRange.end);
					data->cachedRangeMap.insert(intersectingRange, true);
				}
			}
			processedStartKey = false;
		} else if ((m.type == MutationRef::SetValue) && m.param1.substr(1).startsWith(storageCachePrefix)) {
			// Because of the implementation of the krm* functions, we expect changes in pairs, [begin,end)
			cacheStartKey = m.param1;
			processedCacheStartKey = true;
		} else {
			ASSERT(false); // Unknown private mutation
		}
	}
};

ACTOR Future<Void> update(StorageServer* data, bool* pReceivedUpdate) {
	state double start;
	try {
		// If we are disk bound and durableVersion is very old, we need to block updates or we could run out of memory
		// This is often referred to as the storage server e-brake (emergency brake)
		state double waitStartT = 0;
		while (data->queueSize() >= SERVER_KNOBS->STORAGE_HARD_LIMIT_BYTES &&
		       data->durableVersion.get() < data->desiredOldestVersion.get()) {
			if (now() - waitStartT >= 1) {
				TraceEvent(SevWarn, "StorageServerUpdateLag", data->thisServerID)
				    .detail("Version", data->version.get())
				    .detail("DurableVersion", data->durableVersion.get());
				waitStartT = now();
			}

			data->behind = true;
			wait(delayJittered(.005, TaskPriority::TLogPeekReply));
		}

		while (data->byteSampleClearsTooLarge.get()) {
			wait(data->byteSampleClearsTooLarge.onChange());
		}

		state Reference<ILogSystem::IPeekCursor> cursor = data->logCursor;

		loop {
			wait(cursor->getMore());
			if (!cursor->isExhausted()) {
				break;
			}
		}
		if (cursor->popped() > 0)
			throw worker_removed();

		++data->counters.updateBatches;
		data->lastTLogVersion = cursor->getMaxKnownVersion();
		data->versionLag = std::max<int64_t>(0, data->lastTLogVersion - data->version.get());

		ASSERT(*pReceivedUpdate == false);
		*pReceivedUpdate = true;

		start = now();
		wait(data->durableVersionLock.take(TaskPriority::TLogPeekReply, 1));
		state FlowLock::Releaser holdingDVL(data->durableVersionLock);
		if (now() - start > 0.1)
			TraceEvent("SSSlowTakeLock1", data->thisServerID)
			    .detailf("From", "%016llx", debug_lastLoadBalanceResultEndpointToken)
			    .detail("Duration", now() - start)
			    .detail("Version", data->version.get());

		start = now();
		state UpdateEagerReadInfo eager;
		state FetchInjectionInfo fii;
		state Reference<ILogSystem::IPeekCursor> cloneCursor2;

		loop {
			state uint64_t changeCounter = data->shardChangeCounter;
			bool epochEnd = false;
			bool hasPrivateData = false;
			bool firstMutation = true;
			bool dbgLastMessageWasProtocol = false;

			Reference<ILogSystem::IPeekCursor> cloneCursor1 = cursor->cloneNoMore();
			cloneCursor2 = cursor->cloneNoMore();

			cloneCursor1->setProtocolVersion(data->logProtocol);

			for (; cloneCursor1->hasMessage(); cloneCursor1->nextMessage()) {
				ArenaReader& cloneReader = *cloneCursor1->reader();

				if (LogProtocolMessage::isNextIn(cloneReader)) {
					LogProtocolMessage lpm;
					cloneReader >> lpm;
					//TraceEvent(SevDebug, "SSReadingLPM", data->thisServerID).detail("Mutation", lpm.toString());
					dbgLastMessageWasProtocol = true;
					cloneCursor1->setProtocolVersion(cloneReader.protocolVersion());
				} else if (cloneReader.protocolVersion().hasSpanContext() &&
				           SpanContextMessage::isNextIn(cloneReader)) {
					SpanContextMessage scm;
					cloneReader >> scm;
				} else {
					MutationRef msg;
					cloneReader >> msg;
					//TraceEvent(SevDebug, "SSReadingLog", data->thisServerID).detail("Mutation", msg.toString());

					if (firstMutation && msg.param1.startsWith(systemKeys.end))
						hasPrivateData = true;
					firstMutation = false;

					if (msg.param1 == lastEpochEndPrivateKey) {
						epochEnd = true;
						ASSERT(dbgLastMessageWasProtocol);
					}

					eager.addMutation(msg);
					dbgLastMessageWasProtocol = false;
				}
			}

			// Any fetchKeys which are ready to transition their shards to the adding,transferred state do so now.
			// If there is an epoch end we skip this step, to increase testability and to prevent inserting a version in
			// the middle of a rolled back version range.
			while (!hasPrivateData && !epochEnd && !data->readyFetchKeys.empty()) {
				auto fk = data->readyFetchKeys.back();
				data->readyFetchKeys.pop_back();
				fk.send(&fii);
			}

			for (auto& c : fii.changes)
				eager.addMutations(c.mutations);

			wait(doEagerReads(data, &eager));
			if (data->shardChangeCounter == changeCounter)
				break;
			TEST(true); // A fetchKeys completed while we were doing this, so eager might be outdated.  Read it again.
			// SOMEDAY: Theoretically we could check the change counters of individual shards and retry the reads only
			// selectively
			eager = UpdateEagerReadInfo();
		}

		if (now() - start > 0.1)
			TraceEvent("SSSlowTakeLock2", data->thisServerID)
			    .detailf("From", "%016llx", debug_lastLoadBalanceResultEndpointToken)
			    .detail("Duration", now() - start)
			    .detail("Version", data->version.get());

		data->updateEagerReads = &eager;
		data->debug_inApplyUpdate = true;

		state StorageUpdater updater(data->lastVersionWithData, data->restoredVersion);

		if (EXPENSIVE_VALIDATION)
			data->data().atLatest().validate();
		validate(data);

		state bool injectedChanges = false;
		state int changeNum = 0;
		state int mutationBytes = 0;
		for (; changeNum < fii.changes.size(); changeNum++) {
			state int mutationNum = 0;
			state VerUpdateRef* pUpdate = &fii.changes[changeNum];
			for (; mutationNum < pUpdate->mutations.size(); mutationNum++) {
				updater.applyMutation(data, pUpdate->mutations[mutationNum], pUpdate->version);
				mutationBytes += pUpdate->mutations[mutationNum].totalSize();
				injectedChanges = true;
				if (mutationBytes > SERVER_KNOBS->DESIRED_UPDATE_BYTES) {
					mutationBytes = 0;
					wait(delay(SERVER_KNOBS->UPDATE_DELAY));
				}
			}
		}

		state Version ver = invalidVersion;
		cloneCursor2->setProtocolVersion(data->logProtocol);
		state SpanID spanContext = SpanID();
		for (; cloneCursor2->hasMessage(); cloneCursor2->nextMessage()) {
			if (mutationBytes > SERVER_KNOBS->DESIRED_UPDATE_BYTES) {
				mutationBytes = 0;
				// Instead of just yielding, leave time for the storage server to respond to reads
				wait(delay(SERVER_KNOBS->UPDATE_DELAY));
			}

			if (cloneCursor2->version().version > ver) {
				ASSERT(cloneCursor2->version().version > data->version.get());
			}

			auto& rd = *cloneCursor2->reader();

			if (cloneCursor2->version().version > ver && cloneCursor2->version().version > data->version.get()) {
				++data->counters.updateVersions;
				ver = cloneCursor2->version().version;
			}

			if (LogProtocolMessage::isNextIn(rd)) {
				LogProtocolMessage lpm;
				rd >> lpm;

				data->logProtocol = rd.protocolVersion();
				data->storage.changeLogProtocol(ver, data->logProtocol);
				cloneCursor2->setProtocolVersion(rd.protocolVersion());
			} else if (rd.protocolVersion().hasSpanContext() && SpanContextMessage::isNextIn(rd)) {
				SpanContextMessage scm;
				rd >> scm;
				spanContext = scm.spanContext;
			} else {
				MutationRef msg;
				rd >> msg;

				Span span("SS:update"_loc, { spanContext });
				span.addTag("key"_sr, msg.param1);

				if (ver != invalidVersion) { // This change belongs to a version < minVersion
					DEBUG_MUTATION("SSPeek", ver, msg).detail("ServerID", data->thisServerID);
					if (ver == 1) {
						TraceEvent("SSPeekMutation", data->thisServerID);
						// The following trace event may produce a value with special characters
						//TraceEvent("SSPeekMutation", data->thisServerID).detail("Mutation", msg.toString()).detail("Version", cloneCursor2->version().toString());
					}

					updater.applyMutation(data, msg, ver);
					mutationBytes += msg.totalSize();
					data->counters.mutationBytes += msg.totalSize();
					++data->counters.mutations;
					switch (msg.type) {
					case MutationRef::SetValue:
						++data->counters.setMutations;
						break;
					case MutationRef::ClearRange:
						++data->counters.clearRangeMutations;
						break;
					case MutationRef::AddValue:
					case MutationRef::And:
					case MutationRef::AndV2:
					case MutationRef::AppendIfFits:
					case MutationRef::ByteMax:
					case MutationRef::ByteMin:
					case MutationRef::Max:
					case MutationRef::Min:
					case MutationRef::MinV2:
					case MutationRef::Or:
					case MutationRef::Xor:
					case MutationRef::CompareAndClear:
						++data->counters.atomicMutations;
						break;
					}
				} else
					TraceEvent(SevError, "DiscardingPeekedData", data->thisServerID)
					    .detail("Mutation", msg.toString())
					    .detail("Version", cloneCursor2->version().toString());
			}
		}

		if (ver != invalidVersion) {
			data->lastVersionWithData = ver;
		}
		ver = cloneCursor2->version().version - 1;

		if (injectedChanges)
			data->lastVersionWithData = ver;

		data->updateEagerReads = nullptr;
		data->debug_inApplyUpdate = false;

		if (ver == invalidVersion && !fii.changes.empty()) {
			ver = updater.currentVersion;
		}

		if (ver != invalidVersion && ver > data->version.get()) {
			// TODO(alexmiller): Update to version tracking.
			DEBUG_KEY_RANGE("SSUpdate", ver, KeyRangeRef());

			data->mutableData().createNewVersion(ver);
			if (data->otherError.getFuture().isReady())
				data->otherError.getFuture().get();

			data->counters.fetchedVersions += (ver - data->version.get());
			++data->counters.fetchesFromLogs;
			Optional<UID> curSourceTLogID = cursor->getCurrentPeekLocation();

			if (curSourceTLogID != data->sourceTLogID) {
				data->sourceTLogID = curSourceTLogID;

				TraceEvent("StorageServerSourceTLogID", data->thisServerID)
					.detail("SourceTLogID", data->sourceTLogID.present() ? data->sourceTLogID.get().toString() : "unknown")
					.trackLatest(data->thisServerID.toString() + "/StorageServerSourceTLogID");
			}

			data->noRecentUpdates.set(false);
			data->lastUpdate = now();
			data->version.set(ver); // Triggers replies to waiting gets for new version(s)

			setDataVersion(data->thisServerID, data->version.get());
			if (data->otherError.getFuture().isReady())
				data->otherError.getFuture().get();

			Version maxVersionsInMemory = SERVER_KNOBS->MAX_READ_TRANSACTION_LIFE_VERSIONS;
			for (int i = 0; i < data->recoveryVersionSkips.size(); i++) {
				maxVersionsInMemory += data->recoveryVersionSkips[i].second;
			}

			// Trigger updateStorage if necessary
			Version proposedOldestVersion =
			    std::max(data->version.get(), cursor->getMinKnownCommittedVersion()) - maxVersionsInMemory;
			if (data->primaryLocality == tagLocalitySpecial || data->tag.locality == data->primaryLocality) {
				proposedOldestVersion = std::max(proposedOldestVersion, data->lastTLogVersion - maxVersionsInMemory);
			}
			proposedOldestVersion = std::min(proposedOldestVersion, data->version.get() - 1);
			proposedOldestVersion = std::max(proposedOldestVersion, data->oldestVersion.get());
			proposedOldestVersion = std::max(proposedOldestVersion, data->desiredOldestVersion.get());

			//TraceEvent("StorageServerUpdated", data->thisServerID).detail("Ver", ver).detail("DataVersion", data->version.get())
			//	.detail("LastTLogVersion", data->lastTLogVersion).detail("NewOldest",
			// data->oldestVersion.get()).detail("DesiredOldest",data->desiredOldestVersion.get())
			//	.detail("MaxVersionInMemory", maxVersionsInMemory).detail("Proposed",
			// proposedOldestVersion).detail("PrimaryLocality", data->primaryLocality).detail("Tag",
			// data->tag.toString());

			while (!data->recoveryVersionSkips.empty() &&
			       proposedOldestVersion > data->recoveryVersionSkips.front().first) {
				data->recoveryVersionSkips.pop_front();
			}
			data->desiredOldestVersion.set(proposedOldestVersion);
		}

		validate(data);

		data->logCursor->advanceTo(cloneCursor2->version());
		if (cursor->version().version >= data->lastTLogVersion) {
			if (data->behind) {
				TraceEvent("StorageServerNoLongerBehind", data->thisServerID)
				    .detail("CursorVersion", cursor->version().version)
				    .detail("TLogVersion", data->lastTLogVersion);
			}
			data->behind = false;
		}

		return Void(); // update will get called again ASAP
	} catch (Error& err) {
		state Error e = err;
		if (e.code() != error_code_worker_removed && e.code() != error_code_please_reboot) {
			TraceEvent(SevError, "SSUpdateError", data->thisServerID).error(e).backtrace();
		} else if (e.code() == error_code_please_reboot) {
			wait(data->durableInProgress);
		}
		throw e;
	}
}

ACTOR Future<Void> updateStorage(StorageServer* data) {
	loop {
		ASSERT(data->durableVersion.get() == data->storageVersion());
		if (g_network->isSimulated()) {
			double endTime =
			    g_simulator.checkDisabled(format("%s/updateStorage", data->thisServerID.toString().c_str()));
			if (endTime > now()) {
				wait(delay(endTime - now(), TaskPriority::UpdateStorage));
			}
		}
		wait(data->desiredOldestVersion.whenAtLeast(data->storageVersion() + 1));
		wait(delay(0, TaskPriority::UpdateStorage));

		state Promise<Void> durableInProgress;
		data->durableInProgress = durableInProgress.getFuture();

		state Version startOldestVersion = data->storageVersion();
		state Version newOldestVersion = data->storageVersion();
		state Version desiredVersion = data->desiredOldestVersion.get();
		state int64_t bytesLeft = SERVER_KNOBS->STORAGE_COMMIT_BYTES;

		// Write mutations to storage until we reach the desiredVersion or have written too much (bytesleft)
		loop {
			state bool done = data->storage.makeVersionMutationsDurable(newOldestVersion, desiredVersion, bytesLeft);
			// We want to forget things from these data structures atomically with changing oldestVersion (and "before",
			// since oldestVersion.set() may trigger waiting actors) forgetVersionsBeforeAsync visibly forgets
			// immediately (without waiting) but asynchronously frees memory.
			Future<Void> finishedForgetting =
			    data->mutableData().forgetVersionsBeforeAsync(newOldestVersion, TaskPriority::UpdateStorage);
			data->oldestVersion.set(newOldestVersion);
			wait(finishedForgetting);
			wait(yield(TaskPriority::UpdateStorage));
			if (done)
				break;
		}

		// Set the new durable version as part of the outstanding change set, before commit
		if (startOldestVersion != newOldestVersion)
			data->storage.makeVersionDurable(newOldestVersion);

		debug_advanceMaxCommittedVersion(data->thisServerID, newOldestVersion);
		state Future<Void> durable = data->storage.commit();
		state Future<Void> durableDelay = Void();

		if (bytesLeft > 0) {
			durableDelay = delay(SERVER_KNOBS->STORAGE_COMMIT_INTERVAL, TaskPriority::UpdateStorage);
		}

		wait(ioTimeoutError(durable, SERVER_KNOBS->MAX_STORAGE_COMMIT_TIME));

		debug_advanceMinCommittedVersion(data->thisServerID, newOldestVersion);

		if (newOldestVersion > data->rebootAfterDurableVersion) {
			TraceEvent("RebootWhenDurableTriggered", data->thisServerID)
			    .detail("NewOldestVersion", newOldestVersion)
			    .detail("RebootAfterDurableVersion", data->rebootAfterDurableVersion);
			// To avoid brokenPromise error, which is caused by the sender of the durableInProgress (i.e., this process)
			// never sets durableInProgress, we should set durableInProgress before send the please_reboot() error.
			// Otherwise, in the race situation when storage server receives both reboot and
			// brokenPromise of durableInProgress, the worker of the storage server will die.
			// We will eventually end up with no worker for storage server role.
			// The data distributor's buildTeam() will get stuck in building a team
			durableInProgress.sendError(please_reboot());
			throw please_reboot();
		}

		durableInProgress.send(Void());
		wait(delay(0, TaskPriority::UpdateStorage)); // Setting durableInProgess could cause the storage server to shut
		                                             // down, so delay to check for cancellation

		// Taking and releasing the durableVersionLock ensures that no eager reads both begin before the commit was
		// effective and are applied after we change the durable version. Also ensure that we have to lock while calling
		// changeDurableVersion, because otherwise the latest version of mutableData might be partially loaded.
		wait(data->durableVersionLock.take());
		data->popVersion(data->durableVersion.get() + 1);

		while (!changeDurableVersion(data, newOldestVersion)) {
			if (g_network->check_yield(TaskPriority::UpdateStorage)) {
				data->durableVersionLock.release();
				wait(delay(0, TaskPriority::UpdateStorage));
				wait(data->durableVersionLock.take());
			}
		}

		data->durableVersionLock.release();

		//TraceEvent("StorageServerDurable", data->thisServerID).detail("Version", newOldestVersion);
		data->fetchKeysBytesBudget = SERVER_KNOBS->STORAGE_FETCH_BYTES;
		data->fetchKeysBudgetUsed.set(false);
		if (!data->fetchKeysBudgetUsed.get()) {
			wait(durableDelay || data->fetchKeysBudgetUsed.onChange());
		}
	}
}

#ifndef __INTEL_COMPILER
#pragma endregion
#endif

////////////////////////////////// StorageServerDisk ///////////////////////////////////////
#ifndef __INTEL_COMPILER
#pragma region StorageServerDisk
#endif

void StorageServerDisk::makeNewStorageServerDurable() {
	storage->set(persistFormat);
	storage->set(KeyValueRef(persistID, BinaryWriter::toValue(data->thisServerID, Unversioned())));
	storage->set(KeyValueRef(persistVersion, BinaryWriter::toValue(data->version.get(), Unversioned())));
	storage->set(KeyValueRef(persistShardAssignedKeys.begin.toString(), LiteralStringRef("0")));
	storage->set(KeyValueRef(persistShardAvailableKeys.begin.toString(), LiteralStringRef("0")));
}

void setAvailableStatus(StorageServer* self, KeyRangeRef keys, bool available) {
	// ASSERT( self->debug_inApplyUpdate );
	ASSERT(!keys.empty());

	auto& mLV = self->addVersionToMutationLog(self->data().getLatestVersion());

	KeyRange availableKeys = KeyRangeRef(persistShardAvailableKeys.begin.toString() + keys.begin.toString(),
	                                     persistShardAvailableKeys.begin.toString() + keys.end.toString());
	//TraceEvent("SetAvailableStatus", self->thisServerID).detail("Version", mLV.version).detail("RangeBegin", availableKeys.begin).detail("RangeEnd", availableKeys.end);

	self->addMutationToMutationLog(mLV, MutationRef(MutationRef::ClearRange, availableKeys.begin, availableKeys.end));
	self->addMutationToMutationLog(mLV,
	                               MutationRef(MutationRef::SetValue,
	                                           availableKeys.begin,
	                                           available ? LiteralStringRef("1") : LiteralStringRef("0")));
	if (keys.end != allKeys.end) {
		bool endAvailable = self->shards.rangeContaining(keys.end)->value()->isInVersionedData();
		self->addMutationToMutationLog(mLV,
		                               MutationRef(MutationRef::SetValue,
		                                           availableKeys.end,
		                                           endAvailable ? LiteralStringRef("1") : LiteralStringRef("0")));
	}
}

void setAssignedStatus(StorageServer* self, KeyRangeRef keys, bool nowAssigned) {
	ASSERT(!keys.empty());
	auto& mLV = self->addVersionToMutationLog(self->data().getLatestVersion());
	KeyRange assignedKeys = KeyRangeRef(persistShardAssignedKeys.begin.toString() + keys.begin.toString(),
	                                    persistShardAssignedKeys.begin.toString() + keys.end.toString());
	//TraceEvent("SetAssignedStatus", self->thisServerID).detail("Version", mLV.version).detail("RangeBegin", assignedKeys.begin).detail("RangeEnd", assignedKeys.end);
	self->addMutationToMutationLog(mLV, MutationRef(MutationRef::ClearRange, assignedKeys.begin, assignedKeys.end));
	self->addMutationToMutationLog(mLV,
	                               MutationRef(MutationRef::SetValue,
	                                           assignedKeys.begin,
	                                           nowAssigned ? LiteralStringRef("1") : LiteralStringRef("0")));
	if (keys.end != allKeys.end) {
		bool endAssigned = self->shards.rangeContaining(keys.end)->value()->assigned();
		self->addMutationToMutationLog(mLV,
		                               MutationRef(MutationRef::SetValue,
		                                           assignedKeys.end,
		                                           endAssigned ? LiteralStringRef("1") : LiteralStringRef("0")));
	}
}

void StorageServerDisk::clearRange(KeyRangeRef keys) {
	storage->clear(keys);
}

void StorageServerDisk::writeKeyValue(KeyValueRef kv) {
	storage->set(kv);
}

void StorageServerDisk::writeMutation(MutationRef mutation) {
	// FIXME: DEBUG_MUTATION(debugContext, debugVersion, *m);
	if (mutation.type == MutationRef::SetValue) {
		storage->set(KeyValueRef(mutation.param1, mutation.param2));
	} else if (mutation.type == MutationRef::ClearRange) {
		storage->clear(KeyRangeRef(mutation.param1, mutation.param2));
	} else
		ASSERT(false);
}

void StorageServerDisk::writeMutations(const VectorRef<MutationRef>& mutations,
                                       Version debugVersion,
                                       const char* debugContext) {
	for (const auto& m : mutations) {
		DEBUG_MUTATION(debugContext, debugVersion, m).detail("UID", data->thisServerID);
		if (m.type == MutationRef::SetValue) {
			storage->set(KeyValueRef(m.param1, m.param2));
		} else if (m.type == MutationRef::ClearRange) {
			storage->clear(KeyRangeRef(m.param1, m.param2));
		}
	}
}

bool StorageServerDisk::makeVersionMutationsDurable(Version& prevStorageVersion,
                                                    Version newStorageVersion,
                                                    int64_t& bytesLeft) {
	if (bytesLeft <= 0)
		return true;

	// Apply mutations from the mutationLog
	auto u = data->getMutationLog().upper_bound(prevStorageVersion);
	if (u != data->getMutationLog().end() && u->first <= newStorageVersion) {
		VerUpdateRef const& v = u->second;
		ASSERT(v.version > prevStorageVersion && v.version <= newStorageVersion);
		// TODO(alexmiller): Update to version tracking.
		DEBUG_KEY_RANGE("makeVersionMutationsDurable", v.version, KeyRangeRef());
		writeMutations(v.mutations, v.version, "makeVersionDurable");
		for (const auto& m : v.mutations)
			bytesLeft -= mvccStorageBytes(m);
		prevStorageVersion = v.version;
		return false;
	} else {
		prevStorageVersion = newStorageVersion;
		return true;
	}
}

// Update data->storage to persist the changes from (data->storageVersion(),version]
void StorageServerDisk::makeVersionDurable(Version version) {
	storage->set(KeyValueRef(persistVersion, BinaryWriter::toValue(version, Unversioned())));

	// TraceEvent("MakeDurable", data->thisServerID)
	//     .detail("FromVersion", prevStorageVersion)
	//     .detail("ToVersion", version);
}

void StorageServerDisk::changeLogProtocol(Version version, ProtocolVersion protocol) {
	data->addMutationToMutationLogOrStorage(
	    version,
	    MutationRef(MutationRef::SetValue, persistLogProtocol, BinaryWriter::toValue(protocol, Unversioned())));
}

ACTOR Future<Void> applyByteSampleResult(StorageServer* data,
                                         IKeyValueStore* storage,
                                         Key begin,
                                         Key end,
                                         std::vector<Standalone<VectorRef<KeyValueRef>>>* results = nullptr) {
	state int totalFetches = 0;
	state int totalKeys = 0;
	state int totalBytes = 0;
	loop {
		RangeResult bs = wait(storage->readRange(
		    KeyRangeRef(begin, end), SERVER_KNOBS->STORAGE_LIMIT_BYTES, SERVER_KNOBS->STORAGE_LIMIT_BYTES));
		if (results)
			results->push_back(bs.castTo<VectorRef<KeyValueRef>>());
		int rangeSize = bs.expectedSize();
		totalFetches++;
		totalKeys += bs.size();
		totalBytes += rangeSize;
		for (int j = 0; j < bs.size(); j++) {
			KeyRef key = bs[j].key.removePrefix(persistByteSampleKeys.begin);
			if (!data->byteSampleClears.rangeContaining(key).value()) {
				data->metrics.byteSample.sample.insert(
				    key, BinaryReader::fromStringRef<int32_t>(bs[j].value, Unversioned()), false);
			}
		}
		if (rangeSize >= SERVER_KNOBS->STORAGE_LIMIT_BYTES) {
			Key nextBegin = keyAfter(bs.back().key);
			data->byteSampleClears.insert(KeyRangeRef(begin, nextBegin).removePrefix(persistByteSampleKeys.begin),
			                              true);
			data->byteSampleClearsTooLarge.set(data->byteSampleClears.size() >
			                                   SERVER_KNOBS->MAX_BYTE_SAMPLE_CLEAR_MAP_SIZE);
			begin = nextBegin;
			if (begin == end) {
				break;
			}
		} else {
			data->byteSampleClears.insert(KeyRangeRef(begin.removePrefix(persistByteSampleKeys.begin),
			                                          end == persistByteSampleKeys.end
			                                              ? LiteralStringRef("\xff\xff\xff")
			                                              : end.removePrefix(persistByteSampleKeys.begin)),
			                              true);
			data->byteSampleClearsTooLarge.set(data->byteSampleClears.size() >
			                                   SERVER_KNOBS->MAX_BYTE_SAMPLE_CLEAR_MAP_SIZE);
			break;
		}

		if (!results) {
			wait(delay(SERVER_KNOBS->BYTE_SAMPLE_LOAD_DELAY));
		}
	}
	TraceEvent("RecoveredByteSampleRange", data->thisServerID)
	    .detail("Begin", begin)
	    .detail("End", end)
	    .detail("Fetches", totalFetches)
	    .detail("Keys", totalKeys)
	    .detail("ReadBytes", totalBytes);
	return Void();
}

ACTOR Future<Void> restoreByteSample(StorageServer* data,
                                     IKeyValueStore* storage,
                                     Promise<Void> byteSampleSampleRecovered,
                                     Future<Void> startRestore) {
	state std::vector<Standalone<VectorRef<KeyValueRef>>> byteSampleSample;
	wait(applyByteSampleResult(
	    data, storage, persistByteSampleSampleKeys.begin, persistByteSampleSampleKeys.end, &byteSampleSample));
	byteSampleSampleRecovered.send(Void());
	wait(startRestore);
	wait(delay(SERVER_KNOBS->BYTE_SAMPLE_START_DELAY));

	size_t bytes_per_fetch = 0;
	// Since the expected size also includes (as of now) the space overhead of the container, we calculate our own
	// number here
	for (auto& it : byteSampleSample) {
		for (auto& kv : it) {
			bytes_per_fetch += BinaryReader::fromStringRef<int32_t>(kv.value, Unversioned());
		}
	}
	bytes_per_fetch = (bytes_per_fetch / SERVER_KNOBS->BYTE_SAMPLE_LOAD_PARALLELISM) + 1;

	state std::vector<Future<Void>> sampleRanges;
	int accumulatedSize = 0;
	Key lastStart =
	    persistByteSampleKeys.begin; // make sure the first range starts at the absolute beginning of the byte sample
	for (auto& it : byteSampleSample) {
		for (auto& kv : it) {
			if (accumulatedSize >= bytes_per_fetch) {
				accumulatedSize = 0;
				Key realKey = kv.key.removePrefix(persistByteSampleKeys.begin);
				sampleRanges.push_back(applyByteSampleResult(data, storage, lastStart, realKey));
				lastStart = realKey;
			}
			accumulatedSize += BinaryReader::fromStringRef<int32_t>(kv.value, Unversioned());
		}
	}
	// make sure that the last range goes all the way to the end of the byte sample
	sampleRanges.push_back(applyByteSampleResult(data, storage, lastStart, persistByteSampleKeys.end));

	wait(waitForAll(sampleRanges));
	TraceEvent("RecoveredByteSampleChunkedRead", data->thisServerID).detail("Ranges", sampleRanges.size());

	if (BUGGIFY)
		wait(delay(deterministicRandom()->random01() * 10.0));

	return Void();
}

ACTOR Future<bool> restoreDurableState(StorageServer* data, IKeyValueStore* storage) {
	state Future<Optional<Value>> fFormat = storage->readValue(persistFormat.key);
	state Future<Optional<Value>> fID = storage->readValue(persistID);
	state Future<Optional<Value>> fVersion = storage->readValue(persistVersion);
	state Future<Optional<Value>> fLogProtocol = storage->readValue(persistLogProtocol);
	state Future<Optional<Value>> fPrimaryLocality = storage->readValue(persistPrimaryLocality);
	state Future<RangeResult> fShardAssigned = storage->readRange(persistShardAssignedKeys);
	state Future<RangeResult> fShardAvailable = storage->readRange(persistShardAvailableKeys);

	state Promise<Void> byteSampleSampleRecovered;
	state Promise<Void> startByteSampleRestore;
	data->byteSampleRecovery =
	    restoreByteSample(data, storage, byteSampleSampleRecovered, startByteSampleRestore.getFuture());

	TraceEvent("ReadingDurableState", data->thisServerID);
	wait(waitForAll(std::vector{ fFormat, fID, fVersion, fLogProtocol, fPrimaryLocality }));
	wait(waitForAll(std::vector{ fShardAssigned, fShardAvailable }));
	wait(byteSampleSampleRecovered.getFuture());
	TraceEvent("RestoringDurableState", data->thisServerID);

	if (!fFormat.get().present()) {
		// The DB was never initialized
		TraceEvent("DBNeverInitialized", data->thisServerID);
		storage->dispose();
		data->thisServerID = UID();
		data->sk = Key();
		return false;
	}
	if (!persistFormatReadableRange.contains(fFormat.get().get())) {
		TraceEvent(SevError, "UnsupportedDBFormat")
		    .detail("Format", fFormat.get().get().toString())
		    .detail("Expected", persistFormat.value.toString());
		throw worker_recovery_failed();
	}
	data->thisServerID = BinaryReader::fromStringRef<UID>(fID.get().get(), Unversioned());
	data->sk = serverKeysPrefixFor(data->thisServerID).withPrefix(systemKeys.begin); // FFFF/serverKeys/[this server]/

	if (fLogProtocol.get().present())
		data->logProtocol = BinaryReader::fromStringRef<ProtocolVersion>(fLogProtocol.get().get(), Unversioned());

	if (fPrimaryLocality.get().present())
		data->primaryLocality = BinaryReader::fromStringRef<int8_t>(fPrimaryLocality.get().get(), Unversioned());

	state Version version = BinaryReader::fromStringRef<Version>(fVersion.get().get(), Unversioned());
	debug_checkRestoredVersion(data->thisServerID, version, "StorageServer");
	data->setInitialVersion(version);

	state RangeResult available = fShardAvailable.get();
	state int availableLoc;
	for (availableLoc = 0; availableLoc < available.size(); availableLoc++) {
		KeyRangeRef keys(available[availableLoc].key.removePrefix(persistShardAvailableKeys.begin),
		                 availableLoc + 1 == available.size()
		                     ? allKeys.end
		                     : available[availableLoc + 1].key.removePrefix(persistShardAvailableKeys.begin));
		ASSERT(!keys.empty());
		bool nowAvailable = available[availableLoc].value != LiteralStringRef("0");
		/*if(nowAvailable)
		  TraceEvent("AvailableShard", data->thisServerID).detail("RangeBegin", keys.begin).detail("RangeEnd", keys.end);*/
		data->newestAvailableVersion.insert(keys, nowAvailable ? latestVersion : invalidVersion);
		wait(yield());
	}

	state RangeResult assigned = fShardAssigned.get();
	state int assignedLoc;
	for (assignedLoc = 0; assignedLoc < assigned.size(); assignedLoc++) {
		KeyRangeRef keys(assigned[assignedLoc].key.removePrefix(persistShardAssignedKeys.begin),
		                 assignedLoc + 1 == assigned.size()
		                     ? allKeys.end
		                     : assigned[assignedLoc + 1].key.removePrefix(persistShardAssignedKeys.begin));
		ASSERT(!keys.empty());
		bool nowAssigned = assigned[assignedLoc].value != LiteralStringRef("0");
		/*if(nowAssigned)
		  TraceEvent("AssignedShard", data->thisServerID).detail("RangeBegin", keys.begin).detail("RangeEnd", keys.end);*/
		changeServerKeys(data, keys, nowAssigned, version, CSK_RESTORE);

		if (!nowAssigned)
			ASSERT(data->newestAvailableVersion.allEqual(keys, invalidVersion));
		wait(yield());
	}

	wait(delay(0.0001));

	{
		// Erase data which isn't available (it is from some fetch at a later version)
		// SOMEDAY: Keep track of keys that might be fetching, make sure we don't have any data elsewhere?
		for (auto it = data->newestAvailableVersion.ranges().begin(); it != data->newestAvailableVersion.ranges().end();
		     ++it) {
			if (it->value() == invalidVersion) {
				KeyRangeRef clearRange(it->begin(), it->end());
				// TODO(alexmiller): Figure out how to selectively enable spammy data distribution events.
				// DEBUG_KEY_RANGE("clearInvalidVersion", invalidVersion, clearRange);
				storage->clear(clearRange);
				data->byteSampleApplyClear(clearRange, invalidVersion);
			}
		}
	}

	validate(data, true);
	startByteSampleRestore.send(Void());

	return true;
}

Future<bool> StorageServerDisk::restoreDurableState() {
	return ::restoreDurableState(data, storage);
}

// Determines whether a key-value pair should be included in a byte sample
// Also returns size information about the sample
ByteSampleInfo isKeyValueInSample(KeyValueRef keyValue) {
	ByteSampleInfo info;

	const KeyRef key = keyValue.key;
	info.size = key.size() + keyValue.value.size();

	uint32_t a = 0;
	uint32_t b = 0;
	hashlittle2(key.begin(), key.size(), &a, &b);

	double probability =
	    (double)info.size / (key.size() + SERVER_KNOBS->BYTE_SAMPLING_OVERHEAD) / SERVER_KNOBS->BYTE_SAMPLING_FACTOR;
	info.inSample = a / ((1 << 30) * 4.0) < probability;
	info.sampledSize = info.size / std::min(1.0, probability);

	return info;
}

void StorageServer::addMutationToMutationLogOrStorage(Version ver, MutationRef m) {
	if (ver != invalidVersion) {
		addMutationToMutationLog(addVersionToMutationLog(ver), m);
	} else {
		storage.writeMutation(m);
		byteSampleApplyMutation(m, ver);
	}
}

void StorageServer::byteSampleApplySet(KeyValueRef kv, Version ver) {
	// Update byteSample in memory and (eventually) on disk and notify waiting metrics

	ByteSampleInfo sampleInfo = isKeyValueInSample(kv);
	auto& byteSample = metrics.byteSample.sample;

	int64_t delta = 0;
	const KeyRef key = kv.key;

	auto old = byteSample.find(key);
	if (old != byteSample.end())
		delta = -byteSample.getMetric(old);
	if (sampleInfo.inSample) {
		delta += sampleInfo.sampledSize;
		byteSample.insert(key, sampleInfo.sampledSize);
		addMutationToMutationLogOrStorage(ver,
		                                  MutationRef(MutationRef::SetValue,
		                                              key.withPrefix(persistByteSampleKeys.begin),
		                                              BinaryWriter::toValue(sampleInfo.sampledSize, Unversioned())));
	} else {
		bool any = old != byteSample.end();
		if (!byteSampleRecovery.isReady()) {
			if (!byteSampleClears.rangeContaining(key).value()) {
				byteSampleClears.insert(key, true);
				byteSampleClearsTooLarge.set(byteSampleClears.size() > SERVER_KNOBS->MAX_BYTE_SAMPLE_CLEAR_MAP_SIZE);
				any = true;
			}
		}
		if (any) {
			byteSample.erase(old);
			auto diskRange = singleKeyRange(key.withPrefix(persistByteSampleKeys.begin));
			addMutationToMutationLogOrStorage(ver,
			                                  MutationRef(MutationRef::ClearRange, diskRange.begin, diskRange.end));
		}
	}

	if (delta)
		metrics.notifyBytes(key, delta);
}

void StorageServer::byteSampleApplyClear(KeyRangeRef range, Version ver) {
	// Update byteSample in memory and (eventually) on disk via the mutationLog and notify waiting metrics

	auto& byteSample = metrics.byteSample.sample;
	bool any = false;

	if (range.begin < allKeys.end) {
		// NotifyBytes should not be called for keys past allKeys.end
		KeyRangeRef searchRange = KeyRangeRef(range.begin, std::min(range.end, allKeys.end));
		counters.sampledBytesCleared += byteSample.sumRange(searchRange.begin, searchRange.end);

		auto r = metrics.waitMetricsMap.intersectingRanges(searchRange);
		for (auto shard = r.begin(); shard != r.end(); ++shard) {
			KeyRangeRef intersectingRange = shard.range() & range;
			int64_t bytes = byteSample.sumRange(intersectingRange.begin, intersectingRange.end);
			metrics.notifyBytes(shard, -bytes);
			any = any || bytes > 0;
		}
	}

	if (range.end > allKeys.end && byteSample.sumRange(std::max(allKeys.end, range.begin), range.end) > 0)
		any = true;

	if (!byteSampleRecovery.isReady()) {
		auto clearRanges = byteSampleClears.intersectingRanges(range);
		for (auto it : clearRanges) {
			if (!it.value()) {
				byteSampleClears.insert(range, true);
				byteSampleClearsTooLarge.set(byteSampleClears.size() > SERVER_KNOBS->MAX_BYTE_SAMPLE_CLEAR_MAP_SIZE);
				any = true;
				break;
			}
		}
	}

	if (any) {
		byteSample.eraseAsync(range.begin, range.end);
		auto diskRange = range.withPrefix(persistByteSampleKeys.begin);
		addMutationToMutationLogOrStorage(ver, MutationRef(MutationRef::ClearRange, diskRange.begin, diskRange.end));
	}
}

ACTOR Future<Void> waitMetrics(StorageServerMetrics* self, WaitMetricsRequest req, Future<Void> timeout) {
	state PromiseStream<StorageMetrics> change;
	state StorageMetrics metrics = self->getMetrics(req.keys);
	state Error error = success();
	state bool timedout = false;

	if (!req.min.allLessOrEqual(metrics) || !metrics.allLessOrEqual(req.max)) {
		TEST(true); // ShardWaitMetrics return case 1 (quickly)
		req.reply.send(metrics);
		return Void();
	}

	{
		auto rs = self->waitMetricsMap.modify(req.keys);
		for (auto r = rs.begin(); r != rs.end(); ++r)
			r->value().push_back(change);
		loop {
			try {
				choose {
					when(StorageMetrics c = waitNext(change.getFuture())) {
						metrics += c;

						// SOMEDAY: validation! The changes here are possibly partial changes (we receive multiple
						// messages per
						//  update to our requested range). This means that the validation would have to occur after all
						//  the messages for one clear or set have been dispatched.

						/*StorageMetrics m = getMetrics( data, req.keys );
						  bool b = ( m.bytes != metrics.bytes || m.bytesPerKSecond != metrics.bytesPerKSecond ||
						  m.iosPerKSecond != metrics.iosPerKSecond ); if (b) { printf("keys: '%s' - '%s' @%p\n",
						  printable(req.keys.begin).c_str(), printable(req.keys.end).c_str(), this);
						  printf("waitMetrics: desync %d (%lld %lld %lld) != (%lld %lld %lld); +(%lld %lld %lld)\n", b,
						  m.bytes, m.bytesPerKSecond, m.iosPerKSecond, metrics.bytes, metrics.bytesPerKSecond,
						  metrics.iosPerKSecond, c.bytes, c.bytesPerKSecond, c.iosPerKSecond);

						  }*/
					}
					when(wait(timeout)) { timedout = true; }
				}
			} catch (Error& e) {
				if (e.code() == error_code_actor_cancelled)
					throw; // This is only cancelled when the main loop had exited...no need in this case to clean up
					       // self
				error = e;
				break;
			}

			if (timedout) {
				TEST(true); // ShardWaitMetrics return on timeout
				// FIXME: instead of using random chance, send wrong_shard_server when the call in from
				// waitMetricsMultiple (requires additional information in the request)
				if (deterministicRandom()->random01() < SERVER_KNOBS->WAIT_METRICS_WRONG_SHARD_CHANCE) {
					req.reply.sendError(wrong_shard_server());
				} else {
					req.reply.send(metrics);
				}
				break;
			}

			if (!req.min.allLessOrEqual(metrics) || !metrics.allLessOrEqual(req.max)) {
				TEST(true); // ShardWaitMetrics return case 2 (delayed)
				req.reply.send(metrics);
				break;
			}
		}

		wait(delay(0)); // prevent iterator invalidation of functions sending changes
	}

	auto rs = self->waitMetricsMap.modify(req.keys);
	for (auto i = rs.begin(); i != rs.end(); ++i) {
		auto& x = i->value();
		for (int j = 0; j < x.size(); j++) {
			if (x[j] == change) {
				swapAndPop(&x, j);
				break;
			}
		}
	}
	self->waitMetricsMap.coalesce(req.keys);

	if (error.code() != error_code_success) {
		if (error.code() != error_code_wrong_shard_server)
			throw error;
		TEST(true); // ShardWaitMetrics delayed wrong_shard_server()
		req.reply.sendError(error);
	}

	return Void();
}

Future<Void> StorageServerMetrics::waitMetrics(WaitMetricsRequest req, Future<Void> delay) {
	return ::waitMetrics(this, req, delay);
}

#ifndef __INTEL_COMPILER
#pragma endregion
#endif

/////////////////////////////// Core //////////////////////////////////////
#ifndef __INTEL_COMPILER
#pragma region Core
#endif

ACTOR Future<Void> metricsCore(StorageServer* self, StorageServerInterface ssi) {
	state Future<Void> doPollMetrics = Void();

	wait(self->byteSampleRecovery);

	Tag tag = self->tag;
	self->actors.add(traceCounters("StorageMetrics",
	                               self->thisServerID,
	                               SERVER_KNOBS->STORAGE_LOGGING_DELAY,
	                               &self->counters.cc,
	                               self->thisServerID.toString() + "/StorageMetrics",
	                               [tag, self = self](TraceEvent& te) {
		                               te.detail("Tag", tag.toString());
		                               StorageBytes sb = self->storage.getStorageBytes();
		                               te.detail("KvstoreBytesUsed", sb.used);
		                               te.detail("KvstoreBytesFree", sb.free);
		                               te.detail("KvstoreBytesAvailable", sb.available);
		                               te.detail("KvstoreBytesTotal", sb.total);
		                               te.detail("KvstoreBytesTemp", sb.temp);
	                               }));

	loop {
		choose {
			when(WaitMetricsRequest req = waitNext(ssi.waitMetrics.getFuture())) {
				if (!self->isReadable(req.keys)) {
					TEST(true); // waitMetrics immediate wrong_shard_server()
					self->sendErrorWithPenalty(req.reply, wrong_shard_server(), self->getPenalty());
				} else {
					self->actors.add(
					    self->metrics.waitMetrics(req, delayJittered(SERVER_KNOBS->STORAGE_METRIC_TIMEOUT)));
				}
			}
			when(SplitMetricsRequest req = waitNext(ssi.splitMetrics.getFuture())) {
				if (!self->isReadable(req.keys)) {
					TEST(true); // splitMetrics immediate wrong_shard_server()
					self->sendErrorWithPenalty(req.reply, wrong_shard_server(), self->getPenalty());
				} else {
					self->metrics.splitMetrics(req);
				}
			}
			when(GetStorageMetricsRequest req = waitNext(ssi.getStorageMetrics.getFuture())) {
				StorageBytes sb = self->storage.getStorageBytes();
				self->metrics.getStorageMetrics(
				    req, sb, self->counters.bytesInput.getRate(), self->versionLag, self->lastUpdate);
			}
			when(ReadHotSubRangeRequest req = waitNext(ssi.getReadHotRanges.getFuture())) {
				if (!self->isReadable(req.keys)) {
					TEST(true); // readHotSubRanges immediate wrong_shard_server()
					self->sendErrorWithPenalty(req.reply, wrong_shard_server(), self->getPenalty());
				} else {
					self->metrics.getReadHotRanges(req);
				}
			}
			when(SplitRangeRequest req = waitNext(ssi.getRangeSplitPoints.getFuture())) {
				if (!self->isReadable(req.keys)) {
					TEST(true); // getSplitPoints immediate wrong_shard_server()
					self->sendErrorWithPenalty(req.reply, wrong_shard_server(), self->getPenalty());
				} else {
					self->metrics.getSplitPoints(req);
				}
			}
			when(wait(doPollMetrics)) {
				self->metrics.poll();
				doPollMetrics = delay(SERVER_KNOBS->STORAGE_SERVER_POLL_METRICS_DELAY);
			}
		}
	}
}

ACTOR Future<Void> logLongByteSampleRecovery(Future<Void> recovery) {
	choose {
		when(wait(recovery)) {}
		when(wait(delay(SERVER_KNOBS->LONG_BYTE_SAMPLE_RECOVERY_DELAY))) {
			TraceEvent(g_network->isSimulated() ? SevWarn : SevWarnAlways, "LongByteSampleRecovery");
		}
	}

	return Void();
}

ACTOR Future<Void> checkBehind(StorageServer* self) {
	state int behindCount = 0;
	loop {
		wait(delay(SERVER_KNOBS->BEHIND_CHECK_DELAY));
		state Transaction tr(self->cx);
		loop {
			try {
				Version readVersion = wait(tr.getRawReadVersion());
				if (readVersion > self->version.get() + SERVER_KNOBS->BEHIND_CHECK_VERSIONS) {
					behindCount++;
				} else {
					behindCount = 0;
				}
				self->versionBehind = behindCount >= SERVER_KNOBS->BEHIND_CHECK_COUNT;
				break;
			} catch (Error& e) {
				wait(tr.onError(e));
			}
		}
	}
}

ACTOR Future<Void> serveGetValueRequests(StorageServer* self, FutureStream<GetValueRequest> getValue) {
	loop {
		GetValueRequest req = waitNext(getValue);
		// Warning: This code is executed at extremely high priority (TaskPriority::LoadBalancedEndpoint), so downgrade
		// before doing real work
		if (req.debugID.present())
			g_traceBatch.addEvent("GetValueDebug",
			                      req.debugID.get().first(),
			                      "storageServer.received"); //.detail("TaskID", g_network->getCurrentTask());

		if (SHORT_CIRCUT_ACTUAL_STORAGE && normalKeys.contains(req.key))
			req.reply.send(GetValueReply());
		else
			self->actors.add(self->readGuard(req, getValueQ));
	}
}

ACTOR Future<Void> serveGetKeyValuesRequests(StorageServer* self, FutureStream<GetKeyValuesRequest> getKeyValues) {
	loop {
		GetKeyValuesRequest req = waitNext(getKeyValues);
		// Warning: This code is executed at extremely high priority (TaskPriority::LoadBalancedEndpoint), so downgrade
		// before doing real work
		self->actors.add(self->readGuard(req, getKeyValuesQ));
	}
}

ACTOR Future<Void> serveGetKeyValuesStreamRequests(StorageServer* self,
                                                   FutureStream<GetKeyValuesStreamRequest> getKeyValuesStream) {
	loop {
		GetKeyValuesStreamRequest req = waitNext(getKeyValuesStream);
		// Warning: This code is executed at extremely high priority (TaskPriority::LoadBalancedEndpoint), so downgrade
		// before doing real work
		// FIXME: add readGuard again
		self->actors.add(getKeyValuesStreamQ(self, req));
	}
}

ACTOR Future<Void> serveGetKeyRequests(StorageServer* self, FutureStream<GetKeyRequest> getKey) {
	loop {
		GetKeyRequest req = waitNext(getKey);
		// Warning: This code is executed at extremely high priority (TaskPriority::LoadBalancedEndpoint), so downgrade
		// before doing real work
		self->actors.add(self->readGuard(req, getKeyQ));
	}
}

ACTOR Future<Void> watchValueWaitForVersion(StorageServer* self,
                                            WatchValueRequest req,
                                            PromiseStream<WatchValueRequest> stream) {
	state Span span("SS:watchValueWaitForVersion"_loc, { req.spanContext });
	try {
		wait(success(waitForVersionNoTooOld(self, req.version)));
		stream.send(req);
	} catch (Error& e) {
		if (!canReplyWith(e))
			throw e;
		self->sendErrorWithPenalty(req.reply, e, self->getPenalty());
	}
	return Void();
}

ACTOR Future<Void> serveWatchValueRequestsImpl(StorageServer* self, FutureStream<WatchValueRequest> stream) {
	loop {
		state WatchValueRequest req = waitNext(stream);
		state Reference<ServerWatchMetadata> metadata = self->getWatchMetadata(req.key.contents());
		state Span span("SS:serveWatchValueRequestsImpl"_loc, { req.spanContext });

		if (!metadata.isValid()) { // case 1: no watch set for the current key
			metadata = makeReference<ServerWatchMetadata>(req.key, req.value, req.version, req.tags, req.debugID);
			KeyRef key = self->setWatchMetadata(metadata);
			metadata->watch_impl = forward(watchWaitForValueChange(self, span.context, key), metadata->versionPromise);
			self->actors.add(watchValueSendReply(self, req, metadata->versionPromise.getFuture(), span.context));
		} else if (metadata->value ==
		           req.value) { // case 2: there is a watch in the map and it has the same value so just update version
			if (req.version > metadata->version) {
				metadata->version = req.version;
				metadata->tags = req.tags;
				metadata->debugID = req.debugID;
			}
			self->actors.add(watchValueSendReply(self, req, metadata->versionPromise.getFuture(), span.context));
		} else if (req.version > metadata->version) { // case 3: version in map has a lower version so trigger watch and
			                                          // create a new entry in map
			self->deleteWatchMetadata(req.key.contents());
			metadata->versionPromise.send(req.version);
			metadata->watch_impl.cancel();

			metadata = makeReference<ServerWatchMetadata>(req.key, req.value, req.version, req.tags, req.debugID);
			KeyRef key = self->setWatchMetadata(metadata);
			metadata->watch_impl = forward(watchWaitForValueChange(self, span.context, key), metadata->versionPromise);

			self->actors.add(watchValueSendReply(self, req, metadata->versionPromise.getFuture(), span.context));
		} else if (req.version <
		           metadata->version) { // case 4: version in the map is higher so immediately trigger watch
			TEST(true); // watch version in map is higher so trigger watch (case 4)
			req.reply.send(WatchValueReply{ metadata->version });
		} else { // case 5: watch value differs but their versions are the same (rare case) so check with the SS
			TEST(true); // watch version in the map is the same but value is different (case 5)
			loop {
				try {
					state Version latest = self->version.get();
					GetValueRequest getReq(span.context, metadata->key, latest, metadata->tags, metadata->debugID);
					state Future<Void> getValue = getValueQ(self, getReq);
					GetValueReply reply = wait(getReq.reply.getFuture());
					metadata = self->getWatchMetadata(req.key.contents());

					if (metadata.isValid() && reply.value != metadata->value) { // valSS != valMap
						self->deleteWatchMetadata(req.key.contents());
						metadata->versionPromise.send(req.version);
						metadata->watch_impl.cancel();
					}

					if (reply.value == req.value) { // valSS == valreq
						metadata =
						    makeReference<ServerWatchMetadata>(req.key, req.value, req.version, req.tags, req.debugID);
						KeyRef key = self->setWatchMetadata(metadata);
						metadata->watch_impl =
						    forward(watchWaitForValueChange(self, span.context, key), metadata->versionPromise);
						self->actors.add(
						    watchValueSendReply(self, req, metadata->versionPromise.getFuture(), span.context));
					} else {
						req.reply.send(WatchValueReply{ latest });
					}
					break;
				} catch (Error& e) {
					if (e.code() != error_code_transaction_too_old) {
						if (!canReplyWith(e))
							throw e;
						self->sendErrorWithPenalty(req.reply, e, self->getPenalty());
						break;
					}
					TEST(true); // Reading a watched key failed with transaction_too_old case 5
				}
			}
		}
	}
}

ACTOR Future<Void> serveWatchValueRequests(StorageServer* self, FutureStream<WatchValueRequest> watchValue) {
	state PromiseStream<WatchValueRequest> stream;
	self->actors.add(serveWatchValueRequestsImpl(self, stream.getFuture()));

	loop {
		WatchValueRequest req = waitNext(watchValue);
		// TODO: fast load balancing?
		if (self->shouldRead(req)) {
			self->actors.add(watchValueWaitForVersion(self, req, stream));
		}
	}
}

ACTOR Future<Void> reportStorageServerState(StorageServer* self) {
	if (!SERVER_KNOBS->REPORT_DD_METRICS) {
		return Void();
	}

	loop {
		wait(delay(SERVER_KNOBS->DD_METRICS_REPORT_INTERVAL));

		const auto numRunningFetchKeys = self->currentRunningFetchKeys.numRunning();
		if (numRunningFetchKeys == 0) {
			continue;
		}

		const auto longestRunningFetchKeys = self->currentRunningFetchKeys.longestTime();

		auto level = SevInfo;
		if (longestRunningFetchKeys.first >= SERVER_KNOBS->FETCH_KEYS_TOO_LONG_TIME_CRITERIA) {
			level = SevWarnAlways;
		}

		TraceEvent(level, "FetchKeyCurrentStatus")
		    .detail("Timestamp", now())
		    .detail("LongestRunningTime", longestRunningFetchKeys.first)
		    .detail("StartKey", longestRunningFetchKeys.second.begin.printable())
		    .detail("EndKey", longestRunningFetchKeys.second.end.printable())
		    .detail("NumRunning", numRunningFetchKeys);
	}
}

ACTOR Future<Void> storageServerCore(StorageServer* self, StorageServerInterface ssi) {
	state Future<Void> doUpdate = Void();
	state bool updateReceived =
	    false; // true iff the current update() actor assigned to doUpdate has already received an update from the tlog
	state double lastLoopTopTime = now();
	state Future<Void> dbInfoChange = Void();
	state Future<Void> checkLastUpdate = Void();
	state Future<Void> updateProcessStatsTimer = delay(SERVER_KNOBS->FASTRESTORE_UPDATE_PROCESS_STATS_INTERVAL);

	self->actors.add(updateStorage(self));
	self->actors.add(waitFailureServer(ssi.waitFailure.getFuture()));
	self->actors.add(self->otherError.getFuture());
	self->actors.add(metricsCore(self, ssi));
	self->actors.add(logLongByteSampleRecovery(self->byteSampleRecovery));
	self->actors.add(checkBehind(self));
	self->actors.add(serveGetValueRequests(self, ssi.getValue.getFuture()));
	self->actors.add(serveGetKeyValuesRequests(self, ssi.getKeyValues.getFuture()));
	self->actors.add(serveGetKeyValuesStreamRequests(self, ssi.getKeyValuesStream.getFuture()));
	self->actors.add(serveGetKeyRequests(self, ssi.getKey.getFuture()));
	self->actors.add(serveWatchValueRequests(self, ssi.watchValue.getFuture()));
	self->actors.add(traceRole(Role::STORAGE_SERVER, ssi.id()));
	self->actors.add(reportStorageServerState(self));

	self->transactionTagCounter.startNewInterval(self->thisServerID);
	self->actors.add(recurring([&]() { self->transactionTagCounter.startNewInterval(self->thisServerID); },
	                           SERVER_KNOBS->TAG_MEASUREMENT_INTERVAL));

	self->coreStarted.send(Void());

	loop {
		++self->counters.loops;

		double loopTopTime = now();
		double elapsedTime = loopTopTime - lastLoopTopTime;
		if (elapsedTime > 0.050) {
			if (deterministicRandom()->random01() < 0.01)
				TraceEvent(SevWarn, "SlowSSLoopx100", self->thisServerID).detail("Elapsed", elapsedTime);
		}
		lastLoopTopTime = loopTopTime;

		choose {
			when(wait(checkLastUpdate)) {
				if (now() - self->lastUpdate >= CLIENT_KNOBS->NO_RECENT_UPDATES_DURATION) {
					self->noRecentUpdates.set(true);
					checkLastUpdate = delay(CLIENT_KNOBS->NO_RECENT_UPDATES_DURATION);
				} else {
					checkLastUpdate =
					    delay(std::max(CLIENT_KNOBS->NO_RECENT_UPDATES_DURATION - (now() - self->lastUpdate), 0.1));
				}
			}
			when(wait(dbInfoChange)) {
				TEST(self->logSystem); // shardServer dbInfo changed
				dbInfoChange = self->db->onChange();
				if (self->db->get().recoveryState >= RecoveryState::ACCEPTING_COMMITS) {
					self->logSystem = ILogSystem::fromServerDBInfo(self->thisServerID, self->db->get());
					if (self->logSystem) {
						if (self->db->get().logSystemConfig.recoveredAt.present()) {
							self->poppedAllAfter = self->db->get().logSystemConfig.recoveredAt.get();
						}
						self->logCursor = self->logSystem->peekSingle(
						    self->thisServerID, self->version.get() + 1, self->tag, self->history);
						self->popVersion(self->durableVersion.get() + 1, true);
					}
					// If update() is waiting for results from the tlog, it might never get them, so needs to be
					// cancelled.  But if it is waiting later, cancelling it could cause problems (e.g. fetchKeys that
					// already committed to transitioning to waiting state)
					if (!updateReceived) {
						doUpdate = Void();
					}
				}

				Optional<LatencyBandConfig> newLatencyBandConfig = self->db->get().latencyBandConfig;
				if (newLatencyBandConfig.present() != self->latencyBandConfig.present() ||
				    (newLatencyBandConfig.present() &&
				     newLatencyBandConfig.get().readConfig != self->latencyBandConfig.get().readConfig)) {
					self->latencyBandConfig = newLatencyBandConfig;
					self->counters.readLatencyBands.clearBands();
					TraceEvent("LatencyBandReadUpdatingConfig").detail("Present", newLatencyBandConfig.present());
					if (self->latencyBandConfig.present()) {
						for (auto band : self->latencyBandConfig.get().readConfig.bands) {
							self->counters.readLatencyBands.addThreshold(band);
						}
					}
				}
			}
			when(GetShardStateRequest req = waitNext(ssi.getShardState.getFuture())) {
				if (req.mode == GetShardStateRequest::NO_WAIT) {
					if (self->isReadable(req.keys))
						req.reply.send(GetShardStateReply{ self->version.get(), self->durableVersion.get() });
					else
						req.reply.sendError(wrong_shard_server());
				} else {
					self->actors.add(getShardStateQ(self, req));
				}
			}
			when(StorageQueuingMetricsRequest req = waitNext(ssi.getQueuingMetrics.getFuture())) {
				getQueuingMetrics(self, req);
			}
			when(ReplyPromise<KeyValueStoreType> reply = waitNext(ssi.getKeyValueStoreType.getFuture())) {
				reply.send(self->storage.getKeyValueStoreType());
			}
			when(wait(doUpdate)) {
				updateReceived = false;
				if (!self->logSystem)
					doUpdate = Never();
				else
					doUpdate = update(self, &updateReceived);
			}
			when(wait(updateProcessStatsTimer)) {
				updateProcessStats(self);
				updateProcessStatsTimer = delay(SERVER_KNOBS->FASTRESTORE_UPDATE_PROCESS_STATS_INTERVAL);
			}
			when(wait(self->actors.getResult())) {}
		}
	}
}

bool storageServerTerminated(StorageServer& self, IKeyValueStore* persistentData, Error const& e) {
	self.shuttingDown = true;

	// Clearing shards shuts down any fetchKeys actors; these may do things on cancellation that are best done with self
	// still valid
	self.shards.insert(allKeys, Reference<ShardInfo>());

	// Dispose the IKVS (destroying its data permanently) only if this shutdown is definitely permanent.  Otherwise just
	// close it.
	if (e.code() == error_code_please_reboot) {
		// do nothing.
	} else if (e.code() == error_code_worker_removed || e.code() == error_code_recruitment_failed) {
		persistentData->dispose();
	} else {
		persistentData->close();
	}

	if (e.code() == error_code_worker_removed || e.code() == error_code_recruitment_failed ||
	    e.code() == error_code_file_not_found || e.code() == error_code_actor_cancelled) {
		TraceEvent("StorageServerTerminated", self.thisServerID).error(e, true);
		return true;
	} else
		return false;
}

ACTOR Future<Void> memoryStoreRecover(IKeyValueStore* store, Reference<ClusterConnectionFile> connFile, UID id) {
	if (store->getType() != KeyValueStoreType::MEMORY || connFile.getPtr() == nullptr) {
		return Never();
	}

	// create a temp client connect to DB
	Database cx = Database::createDatabase(connFile, Database::API_VERSION_LATEST);

	state Transaction tr(cx);
	state int noCanRemoveCount = 0;
	loop {
		try {
			tr.setOption(FDBTransactionOptions::PRIORITY_SYSTEM_IMMEDIATE);

			state bool canRemove = wait(canRemoveStorageServer(&tr, id));
			if (!canRemove) {
				TEST(true); // it's possible that the caller had a transaction in flight that assigned keys to the
				            // server. Wait for it to reverse its mistake.
				wait(delayJittered(SERVER_KNOBS->REMOVE_RETRY_DELAY, TaskPriority::UpdateStorage));
				tr.reset();
				TraceEvent("RemoveStorageServerRetrying")
				    .detail("Count", noCanRemoveCount++)
				    .detail("ServerID", id)
				    .detail("CanRemove", canRemove);
			} else {
				return Void();
			}
		} catch (Error& e) {
			state Error err = e;
			wait(tr.onError(e));
			TraceEvent("RemoveStorageServerRetrying").error(err);
		}
	}
}

ACTOR Future<Void> storageServer(IKeyValueStore* persistentData,
                                 StorageServerInterface ssi,
                                 Tag seedTag,
                                 ReplyPromise<InitializeStorageReply> recruitReply,
                                 Reference<AsyncVar<ServerDBInfo>> db,
                                 std::string folder) {
	state StorageServer self(persistentData, db, ssi);

	self.sk = serverKeysPrefixFor(self.thisServerID).withPrefix(systemKeys.begin); // FFFF/serverKeys/[this server]/
	self.folder = folder;

	try {
		wait(self.storage.init());
		wait(self.storage.commit());

		if (seedTag == invalidTag) {
			std::pair<Version, Tag> verAndTag = wait(addStorageServer(
			    self.cx, ssi)); // Might throw recruitment_failed in case of simultaneous master failure
			self.tag = verAndTag.second;
			self.setInitialVersion(verAndTag.first - 1);
		} else {
			self.tag = seedTag;
		}

		self.storage.makeNewStorageServerDurable();
		wait(self.storage.commit());

		TraceEvent("StorageServerInit", ssi.id())
		    .detail("Version", self.version.get())
		    .detail("SeedTag", seedTag.toString());
		InitializeStorageReply rep;
		rep.interf = ssi;
		rep.addedVersion = self.version.get();
		recruitReply.send(rep);
		self.byteSampleRecovery = Void();
		wait(storageServerCore(&self, ssi));

		throw internal_error();
	} catch (Error& e) {
		// If we die with an error before replying to the recruitment request, send the error to the recruiter
		// (ClusterController, and from there to the DataDistributionTeamCollection)
		if (!recruitReply.isSet())
			recruitReply.sendError(recruitment_failed());
		if (storageServerTerminated(self, persistentData, e))
			return Void();
		throw e;
	}
}

ACTOR Future<Void> replaceInterface(StorageServer* self, StorageServerInterface ssi) {
	state Transaction tr(self->cx);

	loop {
		state Future<Void> infoChanged = self->db->onChange();
		state Reference<CommitProxyInfo> commitProxies(
		    new CommitProxyInfo(self->db->get().client.commitProxies, false));
		choose {
			when(GetStorageServerRejoinInfoReply _rep =
			         wait(commitProxies->size()
			                  ? basicLoadBalance(commitProxies,
			                                     &CommitProxyInterface::getStorageServerRejoinInfo,
			                                     GetStorageServerRejoinInfoRequest(ssi.id(), ssi.locality.dcId()))
			                  : Never())) {
				state GetStorageServerRejoinInfoReply rep = _rep;
				try {
					tr.reset();
					tr.setOption(FDBTransactionOptions::PRIORITY_SYSTEM_IMMEDIATE);
					tr.setVersion(rep.version);

					tr.addReadConflictRange(singleKeyRange(serverListKeyFor(ssi.id())));
					tr.addReadConflictRange(singleKeyRange(serverTagKeyFor(ssi.id())));
					tr.addReadConflictRange(serverTagHistoryRangeFor(ssi.id()));
					tr.addReadConflictRange(singleKeyRange(tagLocalityListKeyFor(ssi.locality.dcId())));

					tr.set(serverListKeyFor(ssi.id()), serverListValue(ssi));

					if (rep.newLocality) {
						tr.addReadConflictRange(tagLocalityListKeys);
						tr.set(tagLocalityListKeyFor(ssi.locality.dcId()),
						       tagLocalityListValue(rep.newTag.get().locality));
					}

					if (rep.newTag.present()) {
						KeyRange conflictRange = singleKeyRange(serverTagConflictKeyFor(rep.newTag.get()));
						tr.addReadConflictRange(conflictRange);
						tr.addWriteConflictRange(conflictRange);
						tr.setOption(FDBTransactionOptions::FIRST_IN_BATCH);
						tr.set(serverTagKeyFor(ssi.id()), serverTagValue(rep.newTag.get()));
						tr.atomicOp(serverTagHistoryKeyFor(ssi.id()),
						            serverTagValue(rep.tag),
						            MutationRef::SetVersionstampedKey);
					}

					if (rep.history.size() && rep.history.back().first < self->version.get()) {
						tr.clear(serverTagHistoryRangeBefore(ssi.id(), self->version.get()));
					}

					choose {
						when(wait(tr.commit())) {
							self->history = rep.history;

							if (rep.newTag.present()) {
								self->tag = rep.newTag.get();
								self->history.insert(self->history.begin(),
								                     std::make_pair(tr.getCommittedVersion(), rep.tag));
							} else {
								self->tag = rep.tag;
							}
							self->allHistory = self->history;

							TraceEvent("SSTag", self->thisServerID).detail("MyTag", self->tag.toString());
							for (auto it : self->history) {
								TraceEvent("SSHistory", self->thisServerID)
								    .detail("Ver", it.first)
								    .detail("Tag", it.second.toString());
							}

							if (self->history.size() && BUGGIFY) {
								TraceEvent("SSHistoryReboot", self->thisServerID);
								throw please_reboot();
							}

							break;
						}
						when(wait(infoChanged)) {}
					}
				} catch (Error& e) {
					wait(tr.onError(e));
				}
			}
			when(wait(infoChanged)) {}
		}
	}

	return Void();
}

ACTOR Future<Void> storageServer(IKeyValueStore* persistentData,
                                 StorageServerInterface ssi,
                                 Reference<AsyncVar<ServerDBInfo>> db,
                                 std::string folder,
                                 Promise<Void> recovered,
                                 Reference<ClusterConnectionFile> connFile) {
	state StorageServer self(persistentData, db, ssi);
	self.folder = folder;
	self.sk = serverKeysPrefixFor(self.thisServerID).withPrefix(systemKeys.begin); // FFFF/serverKeys/[this server]/
	try {
		state double start = now();
		TraceEvent("StorageServerRebootStart", self.thisServerID);

		wait(self.storage.init());
		choose {
			// after a rollback there might be uncommitted changes.
			// for memory storage engine type, wait until recovery is done before commit
			when(wait(self.storage.commit())) {}

			when(wait(memoryStoreRecover(persistentData, connFile, self.thisServerID))) {
				TraceEvent("DisposeStorageServer", self.thisServerID);
				throw worker_removed();
			}
		}

		bool ok = wait(self.storage.restoreDurableState());
		if (!ok) {
			if (recovered.canBeSet())
				recovered.send(Void());
			return Void();
		}
		TraceEvent("SSTimeRestoreDurableState", self.thisServerID).detail("TimeTaken", now() - start);

		ASSERT(self.thisServerID == ssi.id());
		TraceEvent("StorageServerReboot", self.thisServerID).detail("Version", self.version.get());

		if (recovered.canBeSet())
			recovered.send(Void());

		wait(replaceInterface(&self, ssi));

		TraceEvent("StorageServerStartingCore", self.thisServerID).detail("TimeTaken", now() - start);

		// wait( delay(0) );  // To make sure self->zkMasterInfo.onChanged is available to wait on
		wait(storageServerCore(&self, ssi));

		throw internal_error();
	} catch (Error& e) {
		if (recovered.canBeSet())
			recovered.send(Void());
		if (storageServerTerminated(self, persistentData, e))
			return Void();
		throw e;
	}
}

#ifndef __INTEL_COMPILER
#pragma endregion
#endif

/*
4 Reference count
4 priority
24 pointers
8 lastUpdateVersion
2 updated, replacedPointer
--
42 PTree overhead

8 Version insertVersion
--
50 VersionedMap overhead

12 KeyRef
12 ValueRef
1  isClear
--
25 payload


50 overhead
25 payload
21 structure padding
32 allocator rounds up
---
128 allocated

To reach 64, need to save: 11 bytes + all padding

Possibilities:
  -8 Combine lastUpdateVersion, insertVersion?
  -2 Fold together updated, replacedPointer, isClear bits
  -3 Fold away updated, replacedPointer, isClear
  -8 Move value lengths into arena
  -4 Replace priority with H(pointer)
  -12 Compress pointers (using special allocator)
  -4 Modular lastUpdateVersion (make sure no node survives 4 billion updates)
*/

void versionedMapTest() {
	VersionedMap<int, int> vm;

	printf("SS Ptree node is %zu bytes\n", sizeof(StorageServer::VersionedData::PTreeT));

	const int NSIZE = sizeof(VersionedMap<int, int>::PTreeT);
	const int ASIZE = NSIZE <= 64 ? 64 : nextFastAllocatedSize(NSIZE);

	auto before = FastAllocator<ASIZE>::getTotalMemory();

	for (int v = 1; v <= 1000; ++v) {
		vm.createNewVersion(v);
		for (int i = 0; i < 1000; i++) {
			int k = deterministicRandom()->randomInt(0, 2000000);
			/*for(int k2=k-5; k2<k+5; k2++)
			    if (vm.atLatest().find(k2) != vm.atLatest().end())
			        vm.erase(k2);*/
			vm.erase(k - 5, k + 5);
			vm.insert(k, v);
		}
	}

	auto after = FastAllocator<ASIZE>::getTotalMemory();

	int count = 0;
	for (auto i = vm.atLatest().begin(); i != vm.atLatest().end(); ++i)
		++count;

	printf("PTree node is %d bytes, allocated as %d bytes\n", NSIZE, ASIZE);
	printf("%d distinct after %d insertions\n", count, 1000 * 1000);
	printf("Memory used: %f MB\n", (after - before) / 1e6);
}<|MERGE_RESOLUTION|>--- conflicted
+++ resolved
@@ -690,7 +690,6 @@
 		Counters(StorageServer* self)
 		  : cc("StorageServer", self->thisServerID.toString()), getKeyQueries("GetKeyQueries", cc),
 		    getValueQueries("GetValueQueries", cc), getRangeQueries("GetRangeQueries", cc),
-<<<<<<< HEAD
 		    getRangeStreamQueries("GetRangeStreamQueries", cc), allQueries("QueryQueue", cc),
 		    finishedQueries("FinishedQueries", cc), lowPriorityQueries("LowPriorityQueries", cc),
 		    rowsQueried("RowsQueried", cc), bytesQueried("BytesQueried", cc), watchQueries("WatchQueries", cc),
@@ -702,27 +701,11 @@
 		    updateVersions("UpdateVersions", cc), loops("Loops", cc), fetchWaitingMS("FetchWaitingMS", cc),
 		    fetchWaitingCount("FetchWaitingCount", cc), fetchExecutingMS("FetchExecutingMS", cc),
 		    fetchExecutingCount("FetchExecutingCount", cc), readsRejected("ReadsRejected", cc),
+		    fetchedVersions("FetchedVersions", cc), fetchesFromLogs("FetchesFromLogs", cc),
 		    readLatencySample("ReadLatencyMetrics",
 		                      self->thisServerID,
 		                      SERVER_KNOBS->LATENCY_METRICS_LOGGING_INTERVAL,
 		                      SERVER_KNOBS->LATENCY_SAMPLE_SIZE),
-=======
-		    allQueries("QueryQueue", cc), finishedQueries("FinishedQueries", cc),
-		    lowPriorityQueries("LowPriorityQueries", cc), rowsQueried("RowsQueried", cc),
-		    bytesQueried("BytesQueried", cc), watchQueries("WatchQueries", cc), emptyQueries("EmptyQueries", cc),
-		    bytesInput("BytesInput", cc), bytesDurable("BytesDurable", cc), bytesFetched("BytesFetched", cc),
-		    mutationBytes("MutationBytes", cc), sampledBytesCleared("SampledBytesCleared", cc),
-		    mutations("Mutations", cc), setMutations("SetMutations", cc),
-		    clearRangeMutations("ClearRangeMutations", cc), atomicMutations("AtomicMutations", cc),
-		    updateBatches("UpdateBatches", cc), updateVersions("UpdateVersions", cc), loops("Loops", cc),
-		    fetchWaitingMS("FetchWaitingMS", cc), fetchWaitingCount("FetchWaitingCount", cc),
-		    fetchExecutingMS("FetchExecutingMS", cc), fetchExecutingCount("FetchExecutingCount", cc),
-		    readsRejected("ReadsRejected", cc), fetchedVersions("FetchedVersions", cc),
-		    fetchesFromLogs("FetchesFromLogs", cc), readLatencySample("ReadLatencyMetrics",
-                                                                      self->thisServerID,
-                                                                      SERVER_KNOBS->LATENCY_METRICS_LOGGING_INTERVAL,
-                                                                      SERVER_KNOBS->LATENCY_SAMPLE_SIZE),
->>>>>>> a17e0362
 		    readLatencyBands("ReadLatencyBands", self->thisServerID, SERVER_KNOBS->STORAGE_LOGGING_DELAY) {
 			specialCounter(cc, "LastTLogVersion", [self]() { return self->lastTLogVersion; });
 			specialCounter(cc, "Version", [self]() { return self->version.get(); });
@@ -730,12 +713,8 @@
 			specialCounter(cc, "DurableVersion", [self]() { return self->durableVersion.get(); });
 			specialCounter(cc, "DesiredOldestVersion", [self]() { return self->desiredOldestVersion.get(); });
 			specialCounter(cc, "VersionLag", [self]() { return self->versionLag; });
-<<<<<<< HEAD
-			specialCounter(cc, "LocalRate", [self] { return self->currentRate() * 100; });
-=======
 			specialCounter(cc, "LocalRate", [self] { return int64_t(self->currentRate() * 100); });
 
->>>>>>> a17e0362
 			specialCounter(cc, "BytesReadSampleCount", [self]() { return self->metrics.bytesReadSample.queue.size(); });
 			specialCounter(
 			    cc, "FetchKeysFetchActive", [self]() { return self->fetchKeysParallelismLock.activePermits(); });
@@ -3694,8 +3673,9 @@
 				data->sourceTLogID = curSourceTLogID;
 
 				TraceEvent("StorageServerSourceTLogID", data->thisServerID)
-					.detail("SourceTLogID", data->sourceTLogID.present() ? data->sourceTLogID.get().toString() : "unknown")
-					.trackLatest(data->thisServerID.toString() + "/StorageServerSourceTLogID");
+				    .detail("SourceTLogID",
+				            data->sourceTLogID.present() ? data->sourceTLogID.get().toString() : "unknown")
+				    .trackLatest(data->thisServerID.toString() + "/StorageServerSourceTLogID");
 			}
 
 			data->noRecentUpdates.set(false);
