--- conflicted
+++ resolved
@@ -1083,16 +1083,11 @@
 		for (int f = 0; f < stores.size(); f++) {
 			DiskStore s = stores[f];
 			// FIXME: Error handling
-<<<<<<< HEAD
-			if( s.storedComponent == DiskStore::Storage ) {
+			if (s.storedComponent == DiskStore::Storage) {
 				LocalLineage _;
 				currentLineage->modify(&RoleLineage::role) = ProcessClass::ClusterRole::Storage;
-				IKeyValueStore* kv = openKVStore(s.storeType, s.filename, s.storeID, memoryLimit, false, validateDataFiles);
-=======
-			if (s.storedComponent == DiskStore::Storage) {
 				IKeyValueStore* kv =
 				    openKVStore(s.storeType, s.filename, s.storeID, memoryLimit, false, validateDataFiles);
->>>>>>> 2b31f1c3
 				Future<Void> kvClosed = kv->onClosed();
 				filesClosed.add(kvClosed);
 
@@ -1122,14 +1117,6 @@
 				Promise<Void> recovery;
 				Future<Void> f = storageServer(kv, recruited, dbInfo, folder, recovery, connFile);
 				recoveries.push_back(recovery.getFuture());
-<<<<<<< HEAD
-				f = handleIOErrors( f, kv, s.storeID, kvClosed );
-				f = storageServerRollbackRebooter( f, s.storeType, s.filename, recruited.id(), recruited.locality, dbInfo, folder, &filesClosed, memoryLimit, kv);
-				errorForwarders.add( forwardError( errors, Role::STORAGE_SERVER, recruited.id(), f ) );
-			} else if( s.storedComponent == DiskStore::TLogData ) {
-				LocalLineage _;
-				currentLineage->modify(&RoleLineage::role) = ProcessClass::ClusterRole::TLog;
-=======
 				f = handleIOErrors(f, kv, s.storeID, kvClosed);
 				f = storageServerRollbackRebooter(f,
 				                                  s.storeType,
@@ -1143,7 +1130,8 @@
 				                                  kv);
 				errorForwarders.add(forwardError(errors, Role::STORAGE_SERVER, recruited.id(), f));
 			} else if (s.storedComponent == DiskStore::TLogData) {
->>>>>>> 2b31f1c3
+				LocalLineage _;
+				currentLineage->modify(&RoleLineage::role) = ProcessClass::ClusterRole::TLog;
 				std::string logQueueBasename;
 				const std::string filename = basename(s.filename);
 				if (StringRef(filename).startsWith(fileLogDataPrefix)) {
@@ -1342,13 +1330,9 @@
 					profilerReq.reply.sendError(e);
 				}
 			}
-<<<<<<< HEAD
-			when( RecruitMasterRequest req = waitNext(interf.master.getFuture()) ) {
+			when(RecruitMasterRequest req = waitNext(interf.master.getFuture())) {
 				LocalLineage _;
 				currentLineage->modify(&RoleLineage::role) = ProcessClass::ClusterRole::Master;
-=======
-			when(RecruitMasterRequest req = waitNext(interf.master.getFuture())) {
->>>>>>> 2b31f1c3
 				MasterInterface recruited;
 				recruited.locality = locality;
 				recruited.initEndpoints();
@@ -1370,13 +1354,9 @@
 				    zombie(recruited, forwardError(errors, Role::MASTER, recruited.id(), masterProcess)));
 				req.reply.send(recruited);
 			}
-<<<<<<< HEAD
-			when ( InitializeDataDistributorRequest req = waitNext(interf.dataDistributor.getFuture()) ) {
+			when(InitializeDataDistributorRequest req = waitNext(interf.dataDistributor.getFuture())) {
 				LocalLineage _;
 				currentLineage->modify(&RoleLineage::role) = ProcessClass::ClusterRole::DataDistributor;
-=======
-			when(InitializeDataDistributorRequest req = waitNext(interf.dataDistributor.getFuture())) {
->>>>>>> 2b31f1c3
 				DataDistributorInterface recruited(locality);
 				recruited.initEndpoints();
 
@@ -1398,13 +1378,9 @@
 				TraceEvent("DataDistributorReceived", req.reqId).detail("DataDistributorId", recruited.id());
 				req.reply.send(recruited);
 			}
-<<<<<<< HEAD
-			when ( InitializeRatekeeperRequest req = waitNext(interf.ratekeeper.getFuture()) ) {
+			when(InitializeRatekeeperRequest req = waitNext(interf.ratekeeper.getFuture())) {
 				LocalLineage _;
 				currentLineage->modify(&RoleLineage::role) = ProcessClass::ClusterRole::Ratekeeper;
-=======
-			when(InitializeRatekeeperRequest req = waitNext(interf.ratekeeper.getFuture())) {
->>>>>>> 2b31f1c3
 				RatekeeperInterface recruited(locality, req.reqId);
 				recruited.initEndpoints();
 
@@ -1515,15 +1491,10 @@
 				}
 				activeSharedTLog->set(logData.uid);
 			}
-<<<<<<< HEAD
-			when( InitializeStorageRequest req = waitNext(interf.storage.getFuture()) ) {
-				if( !storageCache.exists( req.reqId ) ) {
+			when(InitializeStorageRequest req = waitNext(interf.storage.getFuture())) {
+				if (!storageCache.exists(req.reqId)) {
 					LocalLineage _;
 					currentLineage->modify(&RoleLineage::role) = ProcessClass::ClusterRole::Storage;
-=======
-			when(InitializeStorageRequest req = waitNext(interf.storage.getFuture())) {
-				if (!storageCache.exists(req.reqId)) {
->>>>>>> 2b31f1c3
 					StorageServerInterface recruited(req.interfaceId);
 					recruited.locality = locality;
 					recruited.initEndpoints();
@@ -1598,13 +1569,9 @@
 				                                        commitProxyServer(recruited, req, dbInfo, whitelistBinPaths))));
 				req.reply.send(recruited);
 			}
-<<<<<<< HEAD
-			when( InitializeGrvProxyRequest req = waitNext(interf.grvProxy.getFuture()) ) {
+			when(InitializeGrvProxyRequest req = waitNext(interf.grvProxy.getFuture())) {
 				LocalLineage _;
 				currentLineage->modify(&RoleLineage::role) = ProcessClass::ClusterRole::GrvProxy;
-=======
-			when(InitializeGrvProxyRequest req = waitNext(interf.grvProxy.getFuture())) {
->>>>>>> 2b31f1c3
 				GrvProxyInterface recruited;
 				recruited.processId = locality.processId();
 				recruited.provisional = false;
@@ -1624,13 +1591,9 @@
 				    forwardError(errors, Role::GRV_PROXY, recruited.id(), grvProxyServer(recruited, req, dbInfo))));
 				req.reply.send(recruited);
 			}
-<<<<<<< HEAD
-			when( InitializeResolverRequest req = waitNext(interf.resolver.getFuture()) ) {
+			when(InitializeResolverRequest req = waitNext(interf.resolver.getFuture())) {
 				LocalLineage _;
 				currentLineage->modify(&RoleLineage::role) = ProcessClass::ClusterRole::Resolver;
-=======
-			when(InitializeResolverRequest req = waitNext(interf.resolver.getFuture())) {
->>>>>>> 2b31f1c3
 				ResolverInterface recruited;
 				recruited.locality = locality;
 				recruited.initEndpoints();
@@ -1647,13 +1610,9 @@
 				    recruited, forwardError(errors, Role::RESOLVER, recruited.id(), resolver(recruited, req, dbInfo))));
 				req.reply.send(recruited);
 			}
-<<<<<<< HEAD
-			when( InitializeLogRouterRequest req = waitNext(interf.logRouter.getFuture()) ) {
+			when(InitializeLogRouterRequest req = waitNext(interf.logRouter.getFuture())) {
 				LocalLineage _;
 				currentLineage->modify(&RoleLineage::role) = ProcessClass::ClusterRole::LogRouter;
-=======
-			when(InitializeLogRouterRequest req = waitNext(interf.logRouter.getFuture())) {
->>>>>>> 2b31f1c3
 				TLogInterface recruited(locality);
 				recruited.initEndpoints();
 
